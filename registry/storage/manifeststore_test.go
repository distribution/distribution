--- conflicted
+++ resolved
@@ -107,17 +107,8 @@
 	}
 
 	err = ms.Put(sm)
-	if err != nil {
-		t.Fatalf("unexpected errors putting manifest: %v", err)
-	}
-
-	err = ms.Verify(env.ctx, sm)
 	if err == nil {
-<<<<<<< HEAD
-		t.Fatalf("expected errors verifying manifest: %v", err)
-=======
 		t.Fatalf("expected errors putting manifest with full verification")
->>>>>>> 7c5c26b3
 	}
 
 	switch err := err.(type) {
