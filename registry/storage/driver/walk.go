package driver

import (
	"context"
	"errors"
	"sort"

	"github.com/sirupsen/logrus"
)

// ErrSkipDir is used as a return value from onFileFunc to indicate that
// the directory named in the call is to be skipped. It is not returned
// as an error by any function.
var ErrSkipDir = errors.New("skip this directory")

// WalkFn is called once per file by Walk
type WalkFn func(fileInfo FileInfo) error

// WalkFallback traverses a filesystem defined within driver, starting
// from the given path, calling f on each file. It uses the List method and Stat to drive itself.
// If the returned error from the WalkFn is ErrSkipDir and fileInfo refers
// to a directory, the directory will not be entered and Walk
// will continue the traversal.  If fileInfo refers to a normal file, processing stops
func WalkFallback(ctx context.Context, driver StorageDriver, from string, f WalkFn) error {
<<<<<<< HEAD
	err, _ := doWalkFallback(ctx, driver, from, f)
	return err
}

func doWalkFallback(ctx context.Context, driver StorageDriver, from string, f WalkFn) (error, bool) {
	children, err := driver.List(ctx, from)
	if err != nil {
		return err, false
=======
	_, err := doWalkFallback(ctx, driver, from, f)
	return err
}

func doWalkFallback(ctx context.Context, driver StorageDriver, from string, f WalkFn) (bool, error) {
	children, err := driver.List(ctx, from)
	if err != nil {
		return false, err
>>>>>>> 36291050
	}
	sort.Stable(sort.StringSlice(children))
	for _, child := range children {
		// TODO(stevvooe): Calling driver.Stat for every entry is quite
		// expensive when running against backends with a slow Stat
		// implementation, such as s3. This is very likely a serious
		// performance bottleneck.
		fileInfo, err := driver.Stat(ctx, child)
		if err != nil {
			switch err.(type) {
			case PathNotFoundError:
				// repository was removed in between listing and enumeration. Ignore it.
				logrus.WithField("path", child).Infof("ignoring deleted path")
				continue
			default:
<<<<<<< HEAD
				return err, false
=======
				return false, err
>>>>>>> 36291050
			}
		}
		err = f(fileInfo)
		if err == nil && fileInfo.IsDir() {
<<<<<<< HEAD
			if err, ok := doWalkFallback(ctx, driver, child, f); err != nil || !ok {
				return err, ok
=======
			if ok, err := doWalkFallback(ctx, driver, child, f); err != nil || !ok {
				return ok, err
>>>>>>> 36291050
			}
		} else if err == ErrSkipDir {
			// noop for folders, will just skip
			if !fileInfo.IsDir() {
<<<<<<< HEAD
				return nil, false // no error but stop iteration
			}
		} else if err != nil {
			return err, false
		}
	}
	return nil, true
=======
				return false, nil // no error but stop iteration
			}
		} else if err != nil {
			return false, err
		}
	}
	return true, nil
>>>>>>> 36291050
}<|MERGE_RESOLUTION|>--- conflicted
+++ resolved
@@ -22,16 +22,6 @@
 // to a directory, the directory will not be entered and Walk
 // will continue the traversal.  If fileInfo refers to a normal file, processing stops
 func WalkFallback(ctx context.Context, driver StorageDriver, from string, f WalkFn) error {
-<<<<<<< HEAD
-	err, _ := doWalkFallback(ctx, driver, from, f)
-	return err
-}
-
-func doWalkFallback(ctx context.Context, driver StorageDriver, from string, f WalkFn) (error, bool) {
-	children, err := driver.List(ctx, from)
-	if err != nil {
-		return err, false
-=======
 	_, err := doWalkFallback(ctx, driver, from, f)
 	return err
 }
@@ -40,7 +30,6 @@
 	children, err := driver.List(ctx, from)
 	if err != nil {
 		return false, err
->>>>>>> 36291050
 	}
 	sort.Stable(sort.StringSlice(children))
 	for _, child := range children {
@@ -56,35 +45,17 @@
 				logrus.WithField("path", child).Infof("ignoring deleted path")
 				continue
 			default:
-<<<<<<< HEAD
-				return err, false
-=======
 				return false, err
->>>>>>> 36291050
 			}
 		}
 		err = f(fileInfo)
 		if err == nil && fileInfo.IsDir() {
-<<<<<<< HEAD
-			if err, ok := doWalkFallback(ctx, driver, child, f); err != nil || !ok {
-				return err, ok
-=======
 			if ok, err := doWalkFallback(ctx, driver, child, f); err != nil || !ok {
 				return ok, err
->>>>>>> 36291050
 			}
 		} else if err == ErrSkipDir {
 			// noop for folders, will just skip
 			if !fileInfo.IsDir() {
-<<<<<<< HEAD
-				return nil, false // no error but stop iteration
-			}
-		} else if err != nil {
-			return err, false
-		}
-	}
-	return nil, true
-=======
 				return false, nil // no error but stop iteration
 			}
 		} else if err != nil {
@@ -92,5 +63,4 @@
 		}
 	}
 	return true, nil
->>>>>>> 36291050
 }