--- conflicted
+++ resolved
@@ -765,19 +765,11 @@
 
 // Stat retrieves the FileInfo for the given path, including the current size
 // in bytes and the creation time.
-<<<<<<< HEAD
 func (d *driver) Stat(ctx context.Context, path string) (storagedriver.FileInfo, error) {	
 	
 	respHead, err := d.S3.HeadObject(&s3.HeadObjectInput{
 		Bucket:                aws.String(d.Bucket),
 		Key:                   aws.String(d.s3Path(path)),
-=======
-func (d *driver) Stat(ctx context.Context, path string) (storagedriver.FileInfo, error) {
-	resp, err := d.S3.ListObjectsV2WithContext(ctx, &s3.ListObjectsV2Input{
-		Bucket:  aws.String(d.Bucket),
-		Prefix:  aws.String(d.s3Path(path)),
-		MaxKeys: aws.Int64(1),
->>>>>>> e0a54de7
 	})
 	if err != nil {
 		if aErr, ok := err.(awserr.RequestFailure); ok {
