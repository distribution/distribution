--- conflicted
+++ resolved
@@ -4,10 +4,7 @@
 	"bytes"
 	"errors"
 	"fmt"
-<<<<<<< HEAD
 	"io/ioutil"
-=======
->>>>>>> 36291050
 	"math/rand"
 	"os"
 	"path"
@@ -145,13 +142,10 @@
 			driverName + "-test",
 			objectACL,
 			sessionToken,
-<<<<<<< HEAD
 			false,
 			map[string]string{},
-=======
 			useDualStackBool,
 			accelerateBool,
->>>>>>> 36291050
 		}
 
 		return New(parameters)
@@ -520,247 +514,19 @@
 	}
 }
 
-<<<<<<< HEAD
-func TestDelete(t *testing.T) {
-	if skipS3() != "" {
-		t.Skip(skipS3())
-	}
-
-	rootDir, err := ioutil.TempDir("", "driver-")
-	if err != nil {
-		t.Fatalf("unexpected error creating temporary directory: %v", err)
-	}
-	defer os.Remove(rootDir)
-
-	driver, err := s3DriverConstructor(rootDir, s3.StorageClassStandard)
-	if err != nil {
-		t.Fatalf("unexpected error creating driver with standard storage: %v", err)
-	}
-
-	type errFn func(error) bool
-	type testCase struct {
-		name     string
-		delete   string
-		expected []string
-		// error validation function
-		err errFn
-	}
-
-	errPathNotFound := func(err error) bool {
-		if err == nil {
-			return false
-		}
-		switch err.(type) {
-		case storagedriver.PathNotFoundError:
-			return true
-		}
-		return false
-	}
-	errInvalidPath := func(err error) bool {
-		if err == nil {
-			return false
-		}
-		switch err.(type) {
-		case storagedriver.InvalidPathError:
-			return true
-		}
-		return false
-	}
-
-	var objs = []string{
-		"/file1",
-		"/file1-2",
-		"/file1/2",
-		"/folder1/file1",
-		"/folder2/file1",
-		"/folder3/file1",
-		"/folder3/subfolder1/subfolder1/file1",
-		"/folder3/subfolder2/subfolder1/file1",
-		"/folder4/file1",
-		"/folder1-v2/file1",
-		"/folder1-v2/subfolder1/file1",
-	}
-
-	tcs := []testCase{
-		{
-			// special case where a given path is a file and has subpaths
-			name:   "delete file1",
-			delete: "/file1",
-			expected: []string{
-				"/file1",
-				"/file1/2",
-			},
-		},
-		{
-			name:   "delete folder1",
-			delete: "/folder1",
-			expected: []string{
-				"/folder1/file1",
-			},
-		},
-		{
-			name:   "delete folder2",
-			delete: "/folder2",
-			expected: []string{
-				"/folder2/file1",
-			},
-		},
-		{
-			name:   "delete folder3",
-			delete: "/folder3",
-			expected: []string{
-				"/folder3/file1",
-				"/folder3/subfolder1/subfolder1/file1",
-				"/folder3/subfolder2/subfolder1/file1",
-			},
-		},
-		{
-			name:     "delete path that doesn't exist",
-			delete:   "/path/does/not/exist",
-			expected: []string{},
-			err:      errPathNotFound,
-		},
-		{
-			name:     "delete path invalid: trailing slash",
-			delete:   "/path/is/invalid/",
-			expected: []string{},
-			err:      errInvalidPath,
-		},
-		{
-			name:     "delete path invalid: trailing special character",
-			delete:   "/path/is/invalid*",
-			expected: []string{},
-			err:      errInvalidPath,
-		},
-	}
-
-	// objects to skip auto-created test case
-	var skipCase = map[string]bool{
-		// special case where deleting "/file1" also deletes "/file1/2" is tested explicitly
-		"/file1": true,
-	}
-	// create a test case for each file
-	for _, path := range objs {
-		if skipCase[path] {
-			continue
-		}
-		tcs = append(tcs, testCase{
-			name:     fmt.Sprintf("delete path:'%s'", path),
-			delete:   path,
-			expected: []string{path},
-		})
-	}
-
-	init := func() []string {
-		// init file structure matching objs
-		var created []string
-		for _, path := range objs {
-			err := driver.PutContent(context.Background(), path, []byte("content "+path))
-			if err != nil {
-				fmt.Printf("unable to init file %s: %s\n", path, err)
-				continue
-			}
-			created = append(created, path)
-		}
-		return created
-	}
-
-	cleanup := func(objs []string) {
-		var lastErr error
-		for _, path := range objs {
-			err := driver.Delete(context.Background(), path)
-			if err != nil {
-				switch err.(type) {
-				case storagedriver.PathNotFoundError:
-					continue
-				}
-				lastErr = err
-			}
-		}
-		if lastErr != nil {
-			t.Fatalf("cleanup failed: %s", lastErr)
-		}
-	}
-	defer cleanup(objs)
-
-	for _, tc := range tcs {
-		t.Run(tc.name, func(t *testing.T) {
-			objs := init()
-
-			err := driver.Delete(context.Background(), tc.delete)
-
-			if tc.err != nil {
-				if err == nil {
-					t.Fatalf("expected error")
-				}
-				if !tc.err(err) {
-					t.Fatalf("error does not match expected: %s", err)
-				}
-			}
-			if tc.err == nil && err != nil {
-				t.Fatalf("unexpected error: %s", err)
-			}
-
-			var issues []string
-
-			// validate all files expected to be deleted are deleted
-			// and all files not marked for deletion still remain
-			expected := tc.expected
-			isExpected := func(path string) bool {
-				for _, epath := range expected {
-					if epath == path {
-						return true
-					}
-				}
-				return false
-			}
-			for _, path := range objs {
-				stat, err := driver.Stat(context.Background(), path)
-				if err != nil {
-					switch err.(type) {
-					case storagedriver.PathNotFoundError:
-						if !isExpected(path) {
-							issues = append(issues, fmt.Sprintf("unexpected path was deleted: %s", path))
-						}
-						// path was deleted & was supposed to be
-						continue
-					}
-					t.Fatalf("stat: %s", err)
-				}
-				if stat.IsDir() {
-					// for special cases where an object path has subpaths (eg /file1)
-					// once /file1 is deleted it's now a directory according to stat
-					continue
-				}
-				if isExpected(path) {
-					issues = append(issues, fmt.Sprintf("expected path was not deleted: %s", path))
-				}
-			}
-
-			if len(issues) > 0 {
-				t.Fatalf(strings.Join(issues, "; \n\t"))
-			}
-		})
-	}
-}
-
 func TestWalk(t *testing.T) {
 	if skipS3() != "" {
 		t.Skip(skipS3())
 	}
 
-	rootDir, err := ioutil.TempDir("", "driver-")
-	if err != nil {
-		t.Fatalf("unexpected error creating temporary directory: %v", err)
-	}
-	defer os.Remove(rootDir)
-
-	driver, err := s3DriverConstructor(rootDir, s3.StorageClassStandard)
+	rootDir := t.TempDir()
+
+	drvr, err := s3DriverConstructor(rootDir, s3.StorageClassStandard)
 	if err != nil {
 		t.Fatalf("unexpected error creating driver with standard storage: %v", err)
 	}
 
-	var fileset = []string{
+	fileset := []string{
 		"/file1",
 		"/folder1/file1",
 		"/folder2/file1",
@@ -771,22 +537,22 @@
 
 	// create file structure matching fileset above
 	var created []string
-	for _, path := range fileset {
-		err := driver.PutContent(context.Background(), path, []byte("content "+path))
+	for _, p := range fileset {
+		err := drvr.PutContent(context.Background(), p, []byte("content "+p))
 		if err != nil {
-			fmt.Printf("unable to create file %s: %s\n", path, err)
+			fmt.Printf("unable to create file %s: %s\n", p, err)
 			continue
 		}
-		created = append(created, path)
+		created = append(created, p)
 	}
 
 	// cleanup
 	defer func() {
 		var lastErr error
-		for _, path := range created {
-			err := driver.Delete(context.Background(), path)
+		for _, p := range created {
+			err := drvr.Delete(context.Background(), p)
 			if err != nil {
-				_ = fmt.Errorf("cleanup failed for path %s: %s", path, err)
+				_ = fmt.Errorf("cleanup failed for path %s: %s", p, err)
 				lastErr = err
 			}
 		}
@@ -888,7 +654,7 @@
 			tc.from = "/"
 		}
 		t.Run(tc.name, func(t *testing.T) {
-			err := driver.Walk(context.Background(), tc.from, func(fileInfo storagedriver.FileInfo) error {
+			err := drvr.Walk(context.Background(), tc.from, func(fileInfo storagedriver.FileInfo) error {
 				walked = append(walked, fileInfo.Path())
 				return tc.fn(fileInfo)
 			})
@@ -903,22 +669,246 @@
 	}
 }
 
-func TestOverThousandBlobs(t *testing.T) {
-=======
-func TestWalk(t *testing.T) {
->>>>>>> 36291050
+func TestDelete(t *testing.T) {
 	if skipS3() != "" {
 		t.Skip(skipS3())
 	}
 
-	rootDir := t.TempDir()
-
-	drvr, err := s3DriverConstructor(rootDir, s3.StorageClassStandard)
+	rootDir, err := ioutil.TempDir("", "driver-")
+	if err != nil {
+		t.Fatalf("unexpected error creating temporary directory: %v", err)
+	}
+	defer os.Remove(rootDir)
+
+	driver, err := s3DriverConstructor(rootDir, s3.StorageClassStandard)
 	if err != nil {
 		t.Fatalf("unexpected error creating driver with standard storage: %v", err)
 	}
 
-	fileset := []string{
+	type errFn func(error) bool
+	type testCase struct {
+		name     string
+		delete   string
+		expected []string
+		// error validation function
+		err errFn
+	}
+
+	errPathNotFound := func(err error) bool {
+		if err == nil {
+			return false
+		}
+		switch err.(type) {
+		case storagedriver.PathNotFoundError:
+			return true
+		}
+		return false
+	}
+	errInvalidPath := func(err error) bool {
+		if err == nil {
+			return false
+		}
+		switch err.(type) {
+		case storagedriver.InvalidPathError:
+			return true
+		}
+		return false
+	}
+
+	var objs = []string{
+		"/file1",
+		"/file1-2",
+		"/file1/2",
+		"/folder1/file1",
+		"/folder2/file1",
+		"/folder3/file1",
+		"/folder3/subfolder1/subfolder1/file1",
+		"/folder3/subfolder2/subfolder1/file1",
+		"/folder4/file1",
+		"/folder1-v2/file1",
+		"/folder1-v2/subfolder1/file1",
+	}
+
+	tcs := []testCase{
+		{
+			// special case where a given path is a file and has subpaths
+			name:   "delete file1",
+			delete: "/file1",
+			expected: []string{
+				"/file1",
+				"/file1/2",
+			},
+		},
+		{
+			name:   "delete folder1",
+			delete: "/folder1",
+			expected: []string{
+				"/folder1/file1",
+			},
+		},
+		{
+			name:   "delete folder2",
+			delete: "/folder2",
+			expected: []string{
+				"/folder2/file1",
+			},
+		},
+		{
+			name:   "delete folder3",
+			delete: "/folder3",
+			expected: []string{
+				"/folder3/file1",
+				"/folder3/subfolder1/subfolder1/file1",
+				"/folder3/subfolder2/subfolder1/file1",
+			},
+		},
+		{
+			name:     "delete path that doesn't exist",
+			delete:   "/path/does/not/exist",
+			expected: []string{},
+			err:      errPathNotFound,
+		},
+		{
+			name:     "delete path invalid: trailing slash",
+			delete:   "/path/is/invalid/",
+			expected: []string{},
+			err:      errInvalidPath,
+		},
+		{
+			name:     "delete path invalid: trailing special character",
+			delete:   "/path/is/invalid*",
+			expected: []string{},
+			err:      errInvalidPath,
+		},
+	}
+
+	// objects to skip auto-created test case
+	var skipCase = map[string]bool{
+		// special case where deleting "/file1" also deletes "/file1/2" is tested explicitly
+		"/file1": true,
+	}
+	// create a test case for each file
+	for _, path := range objs {
+		if skipCase[path] {
+			continue
+		}
+		tcs = append(tcs, testCase{
+			name:     fmt.Sprintf("delete path:'%s'", path),
+			delete:   path,
+			expected: []string{path},
+		})
+	}
+
+	init := func() []string {
+		// init file structure matching objs
+		var created []string
+		for _, path := range objs {
+			err := driver.PutContent(context.Background(), path, []byte("content "+path))
+			if err != nil {
+				fmt.Printf("unable to init file %s: %s\n", path, err)
+				continue
+			}
+			created = append(created, path)
+		}
+		return created
+	}
+
+	cleanup := func(objs []string) {
+		var lastErr error
+		for _, path := range objs {
+			err := driver.Delete(context.Background(), path)
+			if err != nil {
+				switch err.(type) {
+				case storagedriver.PathNotFoundError:
+					continue
+				}
+				lastErr = err
+			}
+		}
+		if lastErr != nil {
+			t.Fatalf("cleanup failed: %s", lastErr)
+		}
+	}
+	defer cleanup(objs)
+
+	for _, tc := range tcs {
+		t.Run(tc.name, func(t *testing.T) {
+			objs := init()
+
+			err := driver.Delete(context.Background(), tc.delete)
+
+			if tc.err != nil {
+				if err == nil {
+					t.Fatalf("expected error")
+				}
+				if !tc.err(err) {
+					t.Fatalf("error does not match expected: %s", err)
+				}
+			}
+			if tc.err == nil && err != nil {
+				t.Fatalf("unexpected error: %s", err)
+			}
+
+			var issues []string
+
+			// validate all files expected to be deleted are deleted
+			// and all files not marked for deletion still remain
+			expected := tc.expected
+			isExpected := func(path string) bool {
+				for _, epath := range expected {
+					if epath == path {
+						return true
+					}
+				}
+				return false
+			}
+			for _, path := range objs {
+				stat, err := driver.Stat(context.Background(), path)
+				if err != nil {
+					switch err.(type) {
+					case storagedriver.PathNotFoundError:
+						if !isExpected(path) {
+							issues = append(issues, fmt.Sprintf("unexpected path was deleted: %s", path))
+						}
+						// path was deleted & was supposed to be
+						continue
+					}
+					t.Fatalf("stat: %s", err)
+				}
+				if stat.IsDir() {
+					// for special cases where an object path has subpaths (eg /file1)
+					// once /file1 is deleted it's now a directory according to stat
+					continue
+				}
+				if isExpected(path) {
+					issues = append(issues, fmt.Sprintf("expected path was not deleted: %s", path))
+				}
+			}
+
+			if len(issues) > 0 {
+				t.Fatalf(strings.Join(issues, "; \n\t"))
+			}
+		})
+	}
+}
+
+func TestWalk(t *testing.T) {
+	if skipS3() != "" {
+		t.Skip(skipS3())
+	}
+
+	rootDir, err := ioutil.TempDir("", "driver-")
+	if err != nil {
+		t.Fatalf("unexpected error creating temporary directory: %v", err)
+	}
+	defer os.Remove(rootDir)
+
+	driver, err := s3DriverConstructor(rootDir, s3.StorageClassStandard)
+	if err != nil {
+		t.Fatalf("unexpected error creating driver with standard storage: %v", err)
+	}
+
+	var fileset = []string{
 		"/file1",
 		"/folder1/file1",
 		"/folder2/file1",
@@ -929,22 +919,22 @@
 
 	// create file structure matching fileset above
 	var created []string
-	for _, p := range fileset {
-		err := drvr.PutContent(context.Background(), p, []byte("content "+p))
+	for _, path := range fileset {
+		err := driver.PutContent(context.Background(), path, []byte("content "+path))
 		if err != nil {
-			fmt.Printf("unable to create file %s: %s\n", p, err)
+			fmt.Printf("unable to create file %s: %s\n", path, err)
 			continue
 		}
-		created = append(created, p)
+		created = append(created, path)
 	}
 
 	// cleanup
 	defer func() {
 		var lastErr error
-		for _, p := range created {
-			err := drvr.Delete(context.Background(), p)
+		for _, path := range created {
+			err := driver.Delete(context.Background(), path)
 			if err != nil {
-				_ = fmt.Errorf("cleanup failed for path %s: %s", p, err)
+				_ = fmt.Errorf("cleanup failed for path %s: %s", path, err)
 				lastErr = err
 			}
 		}
@@ -1046,7 +1036,7 @@
 			tc.from = "/"
 		}
 		t.Run(tc.name, func(t *testing.T) {
-			err := drvr.Walk(context.Background(), tc.from, func(fileInfo storagedriver.FileInfo) error {
+			err := driver.Walk(context.Background(), tc.from, func(fileInfo storagedriver.FileInfo) error {
 				walked = append(walked, fileInfo.Path())
 				return tc.fn(fileInfo)
 			})
@@ -1138,8 +1128,6 @@
 	}
 }
 
-<<<<<<< HEAD
-=======
 func TestListObjectsV2(t *testing.T) {
 	if skipS3() != "" {
 		t.Skip(skipS3())
@@ -1220,7 +1208,6 @@
 	}
 }
 
->>>>>>> 36291050
 func compareWalked(t *testing.T, expected, walked []string) {
 	if len(walked) != len(expected) {
 		t.Fatalf("Mismatch number of fileInfo walked %d expected %d; walked %s; expected %s;", len(walked), len(expected), walked, expected)
