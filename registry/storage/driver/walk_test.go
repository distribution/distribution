package driver

import (
	"context"
	"fmt"
	"strings"
	"testing"
)

type changingFileSystem struct {
	StorageDriver
	fileset   []string
	keptFiles map[string]bool
}

func (cfs *changingFileSystem) List(_ context.Context, _ string) ([]string, error) {
	return cfs.fileset, nil
}
<<<<<<< HEAD
=======

>>>>>>> 36291050
func (cfs *changingFileSystem) Stat(_ context.Context, path string) (FileInfo, error) {
	kept, ok := cfs.keptFiles[path]
	if ok && kept {
		return &FileInfoInternal{
			FileInfoFields: FileInfoFields{
				Path: path,
			},
		}, nil
	}
	return nil, PathNotFoundError{}
}

type fileSystem struct {
	StorageDriver
	// maps folder to list results
	fileset map[string][]string
}

func (cfs *fileSystem) List(_ context.Context, path string) ([]string, error) {
	return cfs.fileset[path], nil
}

func (cfs *fileSystem) Stat(_ context.Context, path string) (FileInfo, error) {
	_, isDir := cfs.fileset[path]
	return &FileInfoInternal{
		FileInfoFields: FileInfoFields{
			Path:  path,
			IsDir: isDir,
			Size:  int64(len(path)),
		},
	}, nil
}
<<<<<<< HEAD
=======

>>>>>>> 36291050
func (cfs *fileSystem) isDir(path string) bool {
	_, isDir := cfs.fileset[path]
	return isDir
}

func TestWalkFileRemoved(t *testing.T) {
	d := &changingFileSystem{
		fileset: []string{"zoidberg", "bender"},
		keptFiles: map[string]bool{
			"zoidberg": true,
		},
	}
	infos := []FileInfo{}
	err := WalkFallback(context.Background(), d, "", func(fileInfo FileInfo) error {
		infos = append(infos, fileInfo)
		return nil
	})
	if len(infos) != 1 || infos[0].Path() != "zoidberg" {
		t.Errorf(fmt.Sprintf("unexpected path set during walk: %s", infos))
	}
	if err != nil {
		t.Fatalf(err.Error())
	}
}

func TestWalkFallback(t *testing.T) {
	d := &fileSystem{
		fileset: map[string][]string{
			"/":        {"/file1", "/folder1", "/folder2"},
			"/folder1": {"/folder1/file1"},
			"/folder2": {"/folder2/file1"},
		},
	}
	noopFn := func(fileInfo FileInfo) error { return nil }

	tcs := []struct {
		name     string
		fn       WalkFn
		from     string
		expected []string
		err      bool
	}{
		{
			name: "walk all",
			fn:   noopFn,
			expected: []string{
				"/file1",
				"/folder1",
				"/folder1/file1",
				"/folder2",
				"/folder2/file1",
			},
		},
		{
			name: "skip directory",
			fn: func(fileInfo FileInfo) error {
				if fileInfo.Path() == "/folder1" {
					return ErrSkipDir
				}
				if strings.Contains(fileInfo.Path(), "/folder1") {
					t.Fatalf("skipped dir %s and should not walk %s", "/folder1", fileInfo.Path())
				}
				return nil
			},
			expected: []string{
				"/file1",
				"/folder1", // return ErrSkipDir, skip anything under /folder1
				// skip /folder1/file1
				"/folder2",
				"/folder2/file1",
			},
		},
		{
			name: "stop early",
			fn: func(fileInfo FileInfo) error {
				if fileInfo.Path() == "/folder1/file1" {
					return ErrSkipDir
				}
				return nil
			},
			expected: []string{
				"/file1",
				"/folder1",
				"/folder1/file1",
				// stop early
			},
		},
		{
			name: "from folder",
			fn:   noopFn,
			expected: []string{
				"/folder1/file1",
			},
			from: "/folder1",
		},
	}

	for _, tc := range tcs {
		var walked []string
		if tc.from == "" {
			tc.from = "/"
		}
		t.Run(tc.name, func(t *testing.T) {
			err := WalkFallback(context.Background(), d, tc.from, func(fileInfo FileInfo) error {
				walked = append(walked, fileInfo.Path())
				if fileInfo.IsDir() != d.isDir(fileInfo.Path()) {
					t.Fatalf("fileInfo isDir not matching file system: expected %t actual %t", d.isDir(fileInfo.Path()), fileInfo.IsDir())
				}
				return tc.fn(fileInfo)
			})
			if tc.err && err == nil {
				t.Fatalf("expected err")
			}
			if !tc.err && err != nil {
				t.Fatalf(err.Error())
			}
			compareWalked(t, tc.expected, walked)
		})
	}
<<<<<<< HEAD

=======
>>>>>>> 36291050
}

func compareWalked(t *testing.T, expected, walked []string) {
	if len(walked) != len(expected) {
		t.Fatalf("Mismatch number of fileInfo walked %d expected %d; walked %s; expected %s;", len(walked), len(expected), walked, expected)
	}
	for i := range walked {
		if walked[i] != expected[i] {
			t.Fatalf("expected walked to come in order expected: walked %s", walked)
		}
	}
}<|MERGE_RESOLUTION|>--- conflicted
+++ resolved
@@ -16,10 +16,7 @@
 func (cfs *changingFileSystem) List(_ context.Context, _ string) ([]string, error) {
 	return cfs.fileset, nil
 }
-<<<<<<< HEAD
-=======
 
->>>>>>> 36291050
 func (cfs *changingFileSystem) Stat(_ context.Context, path string) (FileInfo, error) {
 	kept, ok := cfs.keptFiles[path]
 	if ok && kept {
@@ -52,10 +49,7 @@
 		},
 	}, nil
 }
-<<<<<<< HEAD
-=======
 
->>>>>>> 36291050
 func (cfs *fileSystem) isDir(path string) bool {
 	_, isDir := cfs.fileset[path]
 	return isDir
@@ -175,10 +169,6 @@
 			compareWalked(t, tc.expected, walked)
 		})
 	}
-<<<<<<< HEAD
-
-=======
->>>>>>> 36291050
 }
 
 func compareWalked(t *testing.T, expected, walked []string) {
