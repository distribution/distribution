--- conflicted
+++ resolved
@@ -138,16 +138,9 @@
 EOF
 ```
 
-Now, create a password file for "testuser" and "testpassword"
-
-<<<<<<< HEAD
 # Now, create a password file for "testuser" and "testpassword"
 docker run --rm --entrypoint htpasswd  registry:2 -bn testuser testpassword > auth/nginx.htpasswd
-=======
 ```
-docker run --entrypoint htpasswd httpd:2.4 -bn testuser testpassword > auth/nginx.htpasswd
-```
->>>>>>> 39ff320b
 
 Copy over your certificate files
 
