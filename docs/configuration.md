--- conflicted
+++ resolved
@@ -130,13 +130,10 @@
     multipartcopymaxconcurrency: 100
     multipartcopythresholdsize: 33554432
     rootdirectory: /s3/object/name/prefix
-<<<<<<< HEAD
     logs3apirequests: true
     logs3apiresponseheaders:
       s3_http_response_header_x-do-spaces-error: x-do-spaces-error
-=======
     usedualstack: false
->>>>>>> 36291050
   swift:
     username: username
     password: password
