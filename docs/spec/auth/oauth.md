<!--[metadata]>
+++
title = "Oauth2 Token Authentication"
description = "Specifies the Docker Registry v2 authentication"
keywords = ["registry, on-prem, images, tags, repository, distribution, oauth2, advanced"]
[menu.main]
parent="smn_registry_ref"
weight=102
+++
<![end-metadata]-->

# Docker Registry v2 authentication using OAuth2

This document describes support for the OAuth2 protocol within the authorization
server. [RFC6749](https://tools.ietf.org/html/rfc6749) should be used as a
reference for the protocol and HTTP endpoints described here.

**Note**: Not all token servers implement oauth2. If the request to the endpoint
returns `404` using the HTTP `POST` method, refer to
[Token Documentation](token.md) for using the HTTP `GET` method supported by all
token servers.

## Refresh token format

The format of the refresh token is completely opaque to the client and should be
determined by the authorization server. The authorization should ensure the
token is sufficiently long and is responsible for storing any information about
long-lived tokens which may be needed for revoking. Any information stored
inside the token will not be extracted and presented by clients.

## Getting a token

POST /token

#### Headers
Content-Type: application/x-www-form-urlencoded

#### Post parameters

<dl>
    <dt>
        <code>grant_type</code>
    </dt>
    <dd>
        (REQUIRED) Type of grant used to get token. When getting a refresh token
        using credentials this type should be set to "password" and have the
        accompanying username and password paramters. Type "authorization_code"
        is used for authenticating to an authorization using a code given from
        directly from a resource owner and without having to send credentials
        through the client. When requesting an access token with a refresh token
        this should be set to "refresh_token".
    </dd>
    <dt>
        <code>service</code>
    </dt>
    <dd>
        (REQUIRED) The name of the service which hosts the resource to get
        access for. Refresh tokens will only be good for getting tokens for
        this service.
    </dd>
    <dt>
        <code>client_id</code>
    </dt>
    <dd>
        (REQUIRED) String identifying the client. This client_id does not need
        to be registered with the authorization server but should be set to a
        meaningful value in order to allow auditing keys created by unregistered
        clients. Accepted syntax is defined in
        [RFC6749 Appendix A.1](https://tools.ietf.org/html/rfc6749#appendix-A.1)
    </dd>
    <dt>
        <code>access_type</code>
    </dt>
    <dd>
        (OPTIONAL) Access which is being requested. If "offline" is provided
        then a refresh token will be returned. The default is "online" only
        returning short lived access token. If the grant type is "refresh_token"
        this will only return the same refresh token and not a new one.
    </dd>
    <dt>
        <code>scope</code>
    </dt>
    <dd>
        (OPTIONAL) The resource in question, formatted as one of the space-delimited
        entries from the <code>scope</code> parameters from the <code>WWW-Authenticate</code> header
        shown above. This query parameter should only be specified once but may
        contain multiple scopes using the scope list format defined in the scope
        grammar. If multiple <code>scope</code> is provided from
        <code>WWW-Authenticate</code> header the scopes should first be
        converted to a scope list before requesting the token. The above example
        would be specified as: <code>scope=repository:samalba/my-app:push</code>.
        When requesting a refresh token the scopes may be empty since the
        refresh token will not be limited by this scope, only the provided short
        lived access token will have the scope limitation.
    </dd>
    <dt>
        <code>refresh_token</code>
    </dt>
    <dd>
        (OPTIONAL) The refresh token to use for authentication when grant type "refresh_token" is used.
    </dd>
    <dt>
        <code>code</code>
    </dt>
    <dd>
        (OPTIONAL) The authorization to use for authentication when the grant
        type "authorization_code" is used.
    </dd>
    <dt>
        <code>username</code>
    </dt>
    <dd>
        (OPTIONAL) The username to use for authentication when grant type "password" is used.
    </dd>
    <dt>
        <code>password</code>
    </dt>
    <dd>
        (OPTIONAL) The password to use for authentication when grant type "password" is used.
    </dd>
</dl>

#### Response fields

<dl>
    <dt>
        <code>access_token</code>
    </dt>
    <dd>
        (REQUIRED) An opaque <code>Bearer</code> token that clients should
        supply to subsequent requests in the <code>Authorization</code> header.
        This token should not be attempted to be parsed or understood by the
        client but treated as opaque string.
    </dd>
    <dt>
        <code>scope</code>
    </dt>
    <dd>
        (REQUIRED) The scope granted inside the access token. This may be the
        same scope as requested or a subset. This requirement is stronger than
        specified in [RFC6749 Section 4.2.2](https://tools.ietf.org/html/rfc6749#section-4.2.2)
        by strictly requiring the scope in the return value.
    </dd>
    <dt>
        <code>expires_in</code>
    </dt>
    <dd>
        (REQUIRED) The duration in seconds since the token was issued that it
        will remain valid.  When omitted, this defaults to 60 seconds.  For
        compatibility with older clients, a token should never be returned with
        less than 60 seconds to live.
    </dd>
    <dt>
        <code>issued_at</code>
    </dt>
    <dd>
        (Optional) The <a href="https://www.ietf.org/rfc/rfc3339.txt">RFC3339</a>-serialized UTC
        standard time at which a given token was issued. If <code>issued_at</code> is omitted, the
        expiration is from when the token exchange completed.
    </dd>
    <dt>
        <code>refresh_token</code>
    </dt>
    <dd>
        (Optional) Token which can be used to get additional access tokens for
        the same subject with different scopes. This token should be kept secure
        by the client and only sent to the authorization server which issues
        bearer tokens. This field will only be set when `access_type=offline` is
        provided in the request.
    </dd>
</dl>

#### Example getting refresh token

```
POST /token HTTP/1.1
Host: auth.docker.io
Content-Type: application/x-www-form-urlencoded

grant_type=password&username=johndoe&password=A3ddj3w&service=hub.docker.io&client_id=dockerengine&access_type=offline

HTTP/1.1 200 OK
Content-Type: application/json

{"refresh_token":"kas9Da81Dfa8","access_token":"eyJhbGciOiJFUzI1NiIsInR5","expires_in":900,"scope":""}
```

#### Example refreshing an Access Token

```
POST /token HTTP/1.1
Host: auth.docker.io
Content-Type: application/x-www-form-urlencoded

grant_type=refresh_token&refresh_token=kas9Da81Dfa8&service=registry-1.docker.io&client_id=dockerengine&scope=repository:samalba/my-app:pull,push

HTTP/1.1 200 OK
Content-Type: application/json

<<<<<<< HEAD
{"refresh_token":"kas9Da81Dfa8","access_token":"eyJhbGciOiJFUzI1NiIsInR5":"expires_in":900,"scope":"repository:samalba/my-app:pull,repository:samalba/my-app:push"}
```
=======
{"refresh_token":"kas9Da81Dfa8","access_token":"eyJhbGciOiJFUzI1NiIsInR5":"expires_in":"900","scope":"repository:samalba/my-app:pull,repository:samalba/my-app:push"}
````

## Getting Authorization Challenge From Token Server

Before authenticating with the token server the client does a `HEAD`
request to the `/token` endpoint to get any authentication challenges.
If the token server supports OAuth2, it will return a `WWW-Authenticate`
with the type `OAuth2` and the parameters needed by the client to
complete the oauth2 flow. If the client has a username and password,
then the grant_type `password` will immediately be used. If no credentials
were provided the daemon will pass the challenge back to the Docker client
to complete the OAuth2 flow.

### Authentication Parameters

 - *client_id* - OAuth2 client id (cliend id used by provider not necessarily used by token server)
 - *auth_url* - Authorization endpoint to send client
 - *redirect_url* - Redirect location after login flow
 - *landing_url* - Location to redirect after login complete
 - *scopes* - Space separate list of scopes used by oauth provider, should be list of scopes needed registry and namespace identification.

#### Example Return Value

```
HEAD /token HTTP/1.1
Host: tokenserver.example.com

HTTP/1.1 401 Unauthorized
Www-Authenticate: OAuth2 client_id="93202393-o0asf811.apps.googleusercontent.com",auth_url="https://accounts.google.com/o/oauth2/auth",redirect_url="http://localhost:8082/oauth2callback",scopes="https://www.googleapis.com/auth/userinfo.email https://www.googleapis.com/auth/userinfo.profile",landing_url="https://docs.docker.com/registry/"
Date: Fri, 06 May 2016 05:40:23 GMT

```

### 3 Legged OAuth Flow

Client does not prompt the user for a username and password but instead
immediately hits the login endpoint on the daemon. The daemon will get
the challenge from the token server and return the challenge back
to the Docker client. The Docker client is responsible for completing
the oauth2 flow to get an authorization code and call login again
with the authorization code.

```
                   +------+        +------+
                   |Docker| Login  |Docker|
                   |Client| Without|Daemon|                           +--------+
                   |      | Creds  |      |                           | Docker |
                   |      +-------->      |    GET /v2/ (1)           |Registry|
                   |      |        |      +--------------------------->        |
                   |      |        |      |    401 Challenge          |        |
                   |      |        |      <---------------------------+        |
                   |      |        |      |                           |        |
                   |      |        |      |                 +------+  |        |
                   |      |        |      |  HEAD /token    |Token |  |        |
                   |      |        |      +----------------->Server|  |        |
+-------+          |      | OAuth2 |      |  401 Challenge  |      |  |        |
|  Web  | Redirect |      | Config |      <-----------------+      |  |        |
|Browser| Web login|      <--------+      |                 |      |  |        |
|       <----------+      | Login  |      |                 |      |  |        |
|       | Auth Code|      | With   |      |                 |      |  |        |
|       +---------->      | Code   |      |                 |      |  |        |
|       |          |      +-------->      |  POST /token    |      |  |        |
|       |          |      |        |      +----------------->      |  |        |
+-------+          |      |        |      |  Auth Tokens (2)|      |  |        |
                   |      |        |      <-----------------+      |  |        |
                   |      |        |      |                 |      |  |        |
                   |      |        |      |                 +------+  |        |
                   |      |        |      |  GET /v2/ (3)             |        |
                   |      |        |      +--------------------------->        |
                   |      | Login  |      |  OK                       |        |
                   |      | Success|      <---------------------------+        |
                   |      <--------+      |                           |        |
                   |      |        |      |                           +--------+
                   +------+        +------+

(1) No authorization headers should be included
(2) May return refresh token if offline access requested, always access token
(3) Access token from previous request used to validate login
```

### OAuth2 Flow With Credentials

The Docker client first prompts the user for credentials before
calling the login endpoint on the daemon. The credentials are
sent on login and when an oauth2 challenge is received from the
token server, the credentials are immediately used with the
`password` grant type.

```
+------+        +------+
|Docker| Login  |Docker|
|Client| With   |Daemon|                           +--------+
|      | Creds  |      |                           |Registry|
|      +-------->      |    GET /v2/               |        |
|      |        |      +--------------------------->        |
|      |        |      |    401 Challenge          |        |
|      |        |      <---------------------------+        |
|      |        |      |                           |        |
|      |        |      |                 +------+  |        |
|      |        |      |  HEAD /token    |      |  |        |
|      |        |      +----------------->Token |  |        |
|      |        |      |  401 Challenge  |Server|  |        |
|      |        |      <-----------------+      |  |        |
|      |        |      |                 |      |  |        |
|      |        |      |  POST /token    |      |  |        |
|      |        |      +----------------->      |  |        |
|      |        |      |  Refresh Token  |      |  |        |
|      |        |      <-----------------+      |  |        |
|      |        |      |                 |      |  |        |
|      |        |      |                 +------+  |        |
|      |        |      |  GET /v2/                 |        |
|      |        |      +--------------------------->        |
|      | Login  |      |  OK                       |        |
|      | Success|      <---------------------------+        |
|      <--------+      |                           |        |
|      |        |      |                           +--------+
+------+        +------+

```

## Compatibility With Older Token Servers

A token server which does not support OAuth2 should not
return a valid challenge and cause the client to fallback
to using the GET endpoint.

### OAuth2 Incompatible Token Server Flow

```
+------+         +------+
|Docker| Login   |Docker|
|Client| With    |Daemon|                           +--------+
|      | Password|      |                           |Registry|
|      +--------->      |    GET /v2/               |        |
|      |         |      +--------------------------->        |
|      |         |      |    401 Challenge          |        |
|      |         |      <---------------------------+        |
|      |         |      |                           |        |
|      |         |      |                 +------+  |        |
|      |         |      |  HEAD /token    |Token |  |        |
|      |         |      +----------------->Server|  |        |
|      |         |      |  No Challenge   |      |  |        |
|      |         |      <-----------------+      |  |        |
|      |         |      |                 |      |  |        |
|      |         |      |  GET /token     |      |  |        |
|      |         |      +----------------->      |  |        |
|      |         |      |  Auth Tokens    |      |  |        |
|      |         |      <-----------------+      |  |        |
|      |         |      |                 +------+  |        |
|      |         |      |                           |        |
|      |         |      |  GET /v2/                 |        |
|      |         |      +--------------------------->        |
|      | Login   |      |  200 OK                   |        |
|      | Success |      <---------------------------+        |
|      <---------+      |                           |        |
|      |         |      |                           +--------+
+------+         +------+

```
>>>>>>> 2591150c
<|MERGE_RESOLUTION|>--- conflicted
+++ resolved
@@ -197,12 +197,8 @@
 HTTP/1.1 200 OK
 Content-Type: application/json
 
-<<<<<<< HEAD
 {"refresh_token":"kas9Da81Dfa8","access_token":"eyJhbGciOiJFUzI1NiIsInR5":"expires_in":900,"scope":"repository:samalba/my-app:pull,repository:samalba/my-app:push"}
 ```
-=======
-{"refresh_token":"kas9Da81Dfa8","access_token":"eyJhbGciOiJFUzI1NiIsInR5":"expires_in":"900","scope":"repository:samalba/my-app:pull,repository:samalba/my-app:push"}
-````
 
 ## Getting Authorization Challenge From Token Server
 
@@ -360,5 +356,4 @@
 |      |         |      |                           +--------+
 +------+         +------+
 
-```
->>>>>>> 2591150c
+```