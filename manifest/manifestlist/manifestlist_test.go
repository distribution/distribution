--- conflicted
+++ resolved
@@ -70,14 +70,11 @@
 		t.Fatalf("error creating DeserializedManifestList: %v", err)
 	}
 
-<<<<<<< HEAD
-=======
 	return manifestDescriptors, deserialized
 }
 
 func TestManifestList(t *testing.T) {
 	manifestDescriptors, deserialized := makeTestManifestList(t, MediaTypeManifestList)
->>>>>>> 585d6458
 	mediaType, canonical, _ := deserialized.Payload()
 
 	if mediaType != MediaTypeManifestList {
@@ -168,11 +165,7 @@
    ]
 }`)
 
-<<<<<<< HEAD
-func TestOCIImageIndex(t *testing.T) {
-=======
 func makeTestOCIImageIndex(t *testing.T, mediaType string) ([]ManifestDescriptor, *DeserializedManifestList) {
->>>>>>> 585d6458
 	manifestDescriptors := []ManifestDescriptor{
 		{
 			Descriptor: distribution.Descriptor{
@@ -208,24 +201,15 @@
 		},
 	}
 
-<<<<<<< HEAD
-	deserialized, err := FromDescriptors(manifestDescriptors)
-=======
 	deserialized, err := FromDescriptorsWithMediaType(manifestDescriptors, mediaType)
->>>>>>> 585d6458
 	if err != nil {
 		t.Fatalf("error creating DeserializedManifestList: %v", err)
 	}
-
-<<<<<<< HEAD
-=======
 	return manifestDescriptors, deserialized
 }
 
 func TestOCIImageIndex(t *testing.T) {
 	manifestDescriptors, deserialized := makeTestOCIImageIndex(t, v1.MediaTypeImageIndex)
-
->>>>>>> 585d6458
 	mediaType, canonical, _ := deserialized.Payload()
 
 	if mediaType != v1.MediaTypeImageIndex {
@@ -265,8 +249,6 @@
 			t.Fatalf("unexpected value %d returned by References: %v", i, references[i])
 		}
 	}
-<<<<<<< HEAD
-=======
 }
 
 func mediaTypeTest(t *testing.T, contentType string, mediaType string, shouldError bool) {
@@ -315,8 +297,7 @@
 	mediaTypeTest(t, MediaTypeManifestList, "", true)
 	mediaTypeTest(t, MediaTypeManifestList, MediaTypeManifestList, false)
 	mediaTypeTest(t, MediaTypeManifestList, MediaTypeManifestList+"XXX", true)
-	mediaTypeTest(t, v1.MediaTypeImageIndex, "", false)
+	mediaTypeTest(t, v1.MediaTypeImageIndex, "", true)
 	mediaTypeTest(t, v1.MediaTypeImageIndex, v1.MediaTypeImageIndex, false)
 	mediaTypeTest(t, v1.MediaTypeImageIndex, v1.MediaTypeImageIndex+"XXX", true)
->>>>>>> 585d6458
 }