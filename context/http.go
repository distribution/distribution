package context

import (
	"context"
	"errors"
	"net"
	"net/http"
	"strings"
	"sync"
	"time"

	"github.com/distribution/distribution/v3/uuid"
	"github.com/gorilla/mux"
	log "github.com/sirupsen/logrus"
)

// Common errors used with this package.
var (
	ErrNoRequestContext        = errors.New("no http request in context")
	ErrNoResponseWriterContext = errors.New("no http response in context")
)

func parseIP(ipStr string) net.IP {
	ip := net.ParseIP(ipStr)
	if ip == nil {
		log.Warnf("invalid remote IP address: %q", ipStr)
	}
	return ip
}

// RemoteAddr extracts the remote address of the request, taking into
// account proxy headers.
func RemoteAddr(r *http.Request) string {
	if prior := r.Header.Get("X-Forwarded-For"); prior != "" {
		remoteAddr, _, _ := strings.Cut(prior, ",")
		remoteAddr = strings.Trim(remoteAddr, " ")
		if parseIP(remoteAddr) != nil {
			return remoteAddr
		}
	}
	// X-Real-Ip is less supported, but worth checking in the
	// absence of X-Forwarded-For
	if realIP := r.Header.Get("X-Real-Ip"); realIP != "" {
		if parseIP(realIP) != nil {
			return realIP
		}
	}

	return r.RemoteAddr
}

// RemoteIP extracts the remote IP of the request, taking into
// account proxy headers.
func RemoteIP(r *http.Request) string {
	addr := RemoteAddr(r)

	// Try parsing it as "IP:port"
	if ip, _, err := net.SplitHostPort(addr); err == nil {
		return ip
	}

	return addr
}

// WithRequest places the request on the context. The context of the request
// is assigned a unique id, available at "http.request.id". The request itself
// is available at "http.request". Other common attributes are available under
// the prefix "http.request.". If a request is already present on the context,
// this method will panic.
func WithRequest(ctx context.Context, r *http.Request) context.Context {
	if ctx.Value("http.request") != nil {
		// NOTE(stevvooe): This needs to be considered a programming error. It
		// is unlikely that we'd want to have more than one request in
		// context.
		panic("only one request per context")
	}

	return &httpRequestContext{
		Context:   ctx,
		startedAt: time.Now(),
		id:        uuid.Generate().String(),
		r:         r,
	}
}

// GetRequest returns the http request in the given context. Returns
// ErrNoRequestContext if the context does not have an http request associated
// with it.
func GetRequest(ctx context.Context) (*http.Request, error) {
	if r, ok := ctx.Value("http.request").(*http.Request); r != nil && ok {
		return r, nil
	}
	return nil, ErrNoRequestContext
}

// GetRequestID attempts to resolve the current request id, if possible. An
// error is return if it is not available on the context.
func GetRequestID(ctx context.Context) string {
	return GetStringValue(ctx, "http.request.id")
}

// WithResponseWriter returns a new context and response writer that makes
// interesting response statistics available within the context.
func WithResponseWriter(ctx context.Context, w http.ResponseWriter) (context.Context, http.ResponseWriter) {
	irw := instrumentedResponseWriter{
		ResponseWriter: w,
		Context:        ctx,
	}
	return &irw, &irw
}

// GetResponseWriter returns the http.ResponseWriter from the provided
// context. If not present, ErrNoResponseWriterContext is returned. The
// returned instance provides instrumentation in the context.
func GetResponseWriter(ctx context.Context) (http.ResponseWriter, error) {
	v := ctx.Value("http.response")

	rw, ok := v.(http.ResponseWriter)
	if !ok || rw == nil {
		return nil, ErrNoResponseWriterContext
	}

	return rw, nil
}

// getVarsFromRequest let's us change request vars implementation for testing
// and maybe future changes.
var getVarsFromRequest = mux.Vars

// WithVars extracts gorilla/mux vars and makes them available on the returned
// context. Variables are available at keys with the prefix "vars.". For
// example, if looking for the variable "name", it can be accessed as
// "vars.name". Implementations that are accessing values need not know that
// the underlying context is implemented with gorilla/mux vars.
func WithVars(ctx context.Context, r *http.Request) context.Context {
	return &muxVarsContext{
		Context: ctx,
		vars:    getVarsFromRequest(r),
	}
}

// GetRequestLogger returns a logger that contains fields from the request in
// the current context. If the request is not available in the context, no
// fields will display. Request loggers can safely be pushed onto the context.
func GetRequestLogger(ctx context.Context) Logger {
	return GetLogger(ctx,
		"http.request.id",
		"http.request.method",
		"http.request.host",
		"http.request.uri",
		"http.request.referer",
		"http.request.useragent",
		"http.request.remoteaddr",
		"http.request.contenttype",
		"http.request.cf-ray")
}

// GetResponseLogger reads the current response stats and builds a logger.
// Because the values are read at call time, pushing a logger returned from
// this function on the context will lead to missing or invalid data. Only
// call this at the end of a request, after the response has been written.
func GetResponseLogger(ctx context.Context) Logger {
	l := getLogrusLogger(ctx,
		"http.response.written",
		"http.response.status",
		"http.response.contenttype")

	duration := Since(ctx, "http.request.startedat")

	if duration > 0 {
		l = l.WithField("http.response.duration", duration.String())
	}

	return l
}

// httpRequestContext makes information about a request available to context.
type httpRequestContext struct {
	context.Context

	startedAt time.Time
	id        string
	r         *http.Request
}

// Value returns a keyed element of the request for use in the context. To get
// the request itself, query "request". For other components, access them as
// "request.<component>". For example, r.RequestURI
func (ctx *httpRequestContext) Value(key interface{}) interface{} {
	if keyStr, ok := key.(string); ok {
		switch keyStr {
		case "http.request":
			return ctx.r
		case "http.request.uri":
			return ctx.r.RequestURI
		case "http.request.remoteaddr":
			return RemoteAddr(ctx.r)
		case "http.request.method":
			return ctx.r.Method
		case "http.request.host":
			return ctx.r.Host
		case "http.request.referer":
			referer := ctx.r.Referer()
			if referer != "" {
				return referer
			}
		case "http.request.useragent":
			return ctx.r.UserAgent()
		case "http.request.id":
			return ctx.id
		case "http.request.startedat":
			return ctx.startedAt
		case "http.request.contenttype":
			if ct := ctx.r.Header.Get("Content-Type"); ct != "" {
				return ct
			}
<<<<<<< HEAD
		case "cf-ray":
			ct := ctx.r.Header.Get("CF-RAY")
			if ct != "" {
				return ct
			}
=======
		default:
			// no match; fall back to standard behavior below
>>>>>>> 36291050
		}
	}

	return ctx.Context.Value(key)
}

type muxVarsContext struct {
	context.Context
	vars map[string]string
}

func (ctx *muxVarsContext) Value(key interface{}) interface{} {
	if keyStr, ok := key.(string); ok {
		if keyStr == "vars" {
			return ctx.vars
		}
		// TODO(thaJeztah): this considers "vars.FOO" and "FOO" to be equal.
		// We need to check if that's intentional (could be a bug).
		if v, ok := ctx.vars[strings.TrimPrefix(keyStr, "vars.")]; ok {
			return v
		}
	}

	return ctx.Context.Value(key)
}

// instrumentedResponseWriter provides response writer information in a
// context. This variant is only used in the case where CloseNotifier is not
// implemented by the parent ResponseWriter.
type instrumentedResponseWriter struct {
	http.ResponseWriter
	context.Context

	mu      sync.Mutex
	status  int
	written int64
}

func (irw *instrumentedResponseWriter) Write(p []byte) (n int, err error) {
	n, err = irw.ResponseWriter.Write(p)

	irw.mu.Lock()
	irw.written += int64(n)

	// Guess the likely status if not set.
	if irw.status == 0 {
		irw.status = http.StatusOK
	}

	irw.mu.Unlock()

	return
}

func (irw *instrumentedResponseWriter) WriteHeader(status int) {
	irw.ResponseWriter.WriteHeader(status)

	irw.mu.Lock()
	irw.status = status
	irw.mu.Unlock()
}

func (irw *instrumentedResponseWriter) Flush() {
	if flusher, ok := irw.ResponseWriter.(http.Flusher); ok {
		flusher.Flush()
	}
}

func (irw *instrumentedResponseWriter) Value(key interface{}) interface{} {
	if keyStr, ok := key.(string); ok {
		switch keyStr {
		case "http.response":
			return irw
		case "http.response.written":
			irw.mu.Lock()
			defer irw.mu.Unlock()
			return irw.written
		case "http.response.status":
			irw.mu.Lock()
			defer irw.mu.Unlock()
			return irw.status
		case "http.response.contenttype":
			if ct := irw.Header().Get("Content-Type"); ct != "" {
				return ct
			}
		default:
			// no match; fall back to standard behavior below
		}
	}

	return irw.Context.Value(key)
}<|MERGE_RESOLUTION|>--- conflicted
+++ resolved
@@ -9,9 +9,10 @@
 	"sync"
 	"time"
 
-	"github.com/distribution/distribution/v3/uuid"
 	"github.com/gorilla/mux"
 	log "github.com/sirupsen/logrus"
+
+	"github.com/distribution/distribution/v3/uuid"
 )
 
 // Common errors used with this package.
@@ -214,16 +215,13 @@
 			if ct := ctx.r.Header.Get("Content-Type"); ct != "" {
 				return ct
 			}
-<<<<<<< HEAD
 		case "cf-ray":
 			ct := ctx.r.Header.Get("CF-RAY")
 			if ct != "" {
 				return ct
 			}
-=======
 		default:
 			// no match; fall back to standard behavior below
->>>>>>> 36291050
 		}
 	}
 
