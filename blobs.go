package distribution

import (
	"context"
	"errors"
	"fmt"
	"io"
	"net/http"
	"time"

	"github.com/distribution/distribution/v3/reference"
	"github.com/opencontainers/go-digest"
	v1 "github.com/opencontainers/image-spec/specs-go/v1"
)

var (
	// ErrBlobExists returned when blob already exists
	ErrBlobExists = errors.New("blob exists")

	// ErrBlobDigestUnsupported when blob digest is an unsupported version.
	ErrBlobDigestUnsupported = errors.New("unsupported blob digest")

	// ErrBlobUnknown when blob is not found.
	ErrBlobUnknown = errors.New("unknown blob")

	// ErrBlobUploadUnknown returned when upload is not found.
	ErrBlobUploadUnknown = errors.New("blob upload unknown")

	// ErrBlobInvalidLength returned when the blob has an expected length on
	// commit, meaning mismatched with the descriptor or an invalid value.
	ErrBlobInvalidLength = errors.New("blob invalid length")
)

// ErrBlobInvalidDigest returned when digest check fails.
type ErrBlobInvalidDigest struct {
	Digest digest.Digest
	Reason error
}

func (err ErrBlobInvalidDigest) Error() string {
	return fmt.Sprintf("invalid digest for referenced layer: %v, %v",
		err.Digest, err.Reason)
}

// ErrBlobMounted returned when a blob is mounted from another repository
// instead of initiating an upload session.
type ErrBlobMounted struct {
	From       reference.Canonical
	Descriptor Descriptor
}

func (err ErrBlobMounted) Error() string {
	return fmt.Sprintf("blob mounted from: %v to: %v",
		err.From, err.Descriptor)
}

// Descriptor describes targeted content. Used in conjunction with a blob
// store, a descriptor can be used to fetch, store and target any kind of
// blob. The struct also describes the wire protocol format. Fields should
// only be added but never changed.
type Descriptor struct {
	// MediaType describe the type of the content. All text based formats are
	// encoded as utf-8.
	MediaType string `json:"mediaType,omitempty"`

<<<<<<< HEAD
	// Size in bytes of content.
	Size int64 `json:"size,omitempty"`

	// ModTime modification time for the file. For backends that
	// don't have a modification time this may represent the creation time
	ModTime time.Time

=======
>>>>>>> 36291050
	// Digest uniquely identifies the content. A byte stream can be verified
	// against this digest.
	Digest digest.Digest `json:"digest,omitempty"`

	// Size in bytes of content.
	Size int64 `json:"size,omitempty"`

	// URLs contains the source URLs of this content.
	URLs []string `json:"urls,omitempty"`

	// Annotations contains arbitrary metadata relating to the targeted content.
	Annotations map[string]string `json:"annotations,omitempty"`

	// Platform describes the platform which the image in the manifest runs on.
	// This should only be used when referring to a manifest.
	Platform *v1.Platform `json:"platform,omitempty"`

	// NOTE: Before adding a field here, please ensure that all
	// other options have been exhausted. Much of the type relationships
	// depend on the simplicity of this type.
}

// Descriptor returns the descriptor, to make it satisfy the Describable
// interface. Note that implementations of Describable are generally objects
// which can be described, not simply descriptors; this exception is in place
// to make it more convenient to pass actual descriptors to functions that
// expect Describable objects.
func (d Descriptor) Descriptor() Descriptor {
	return d
}

// BlobStatter makes blob descriptors available by digest. The service may
// provide a descriptor of a different digest if the provided digest is not
// canonical.
type BlobStatter interface {
	// Stat provides metadata about a blob identified by the digest. If the
	// blob is unknown to the describer, ErrBlobUnknown will be returned.
	Stat(ctx context.Context, dgst digest.Digest) (Descriptor, error)
}

// BlobDeleter enables deleting blobs from storage.
type BlobDeleter interface {
	Delete(ctx context.Context, dgst digest.Digest) error
}

// BlobEnumerator enables iterating over blobs from storage
type BlobEnumerator interface {
	Enumerate(ctx context.Context, ingester func(dgst digest.Digest) error) error
}

// BlobDescriptorService manages metadata about a blob by digest. Most
// implementations will not expose such an interface explicitly. Such mappings
// should be maintained by interacting with the BlobIngester. Hence, this is
// left off of BlobService and BlobStore.
type BlobDescriptorService interface {
	BlobStatter

	// SetDescriptor assigns the descriptor to the digest. The provided digest and
	// the digest in the descriptor must map to identical content but they may
	// differ on their algorithm. The descriptor must have the canonical
	// digest of the content and the digest algorithm must match the
	// annotators canonical algorithm.
	//
	// Such a facility can be used to map blobs between digest domains, with
	// the restriction that the algorithm of the descriptor must match the
	// canonical algorithm (ie sha256) of the annotator.
	SetDescriptor(ctx context.Context, dgst digest.Digest, desc Descriptor) error

	// Clear enables descriptors to be unlinked
	Clear(ctx context.Context, dgst digest.Digest) error
}

// BlobDescriptorServiceFactory creates middleware for BlobDescriptorService.
type BlobDescriptorServiceFactory interface {
	BlobAccessController(svc BlobDescriptorService) BlobDescriptorService
}

// ReadSeekCloser is the primary reader type for blob data, combining
// io.ReadSeeker with io.Closer.
//
// Deprecated: use [io.ReadSeekCloser].
type ReadSeekCloser = io.ReadSeekCloser

// BlobProvider describes operations for getting blob data.
type BlobProvider interface {
	// Get returns the entire blob identified by digest along with the descriptor.
	Get(ctx context.Context, dgst digest.Digest) ([]byte, error)

	// Open provides an [io.ReadSeekCloser] to the blob identified by the provided
	// descriptor. If the blob is not known to the service, an error is returned.
	Open(ctx context.Context, dgst digest.Digest) (io.ReadSeekCloser, error)
}

// BlobServer can serve blobs via http.
type BlobServer interface {
	// ServeBlob attempts to serve the blob, identified by dgst, via http. The
	// service may decide to redirect the client elsewhere or serve the data
	// directly.
	//
	// This handler only issues successful responses, such as 2xx or 3xx,
	// meaning it serves data or issues a redirect. If the blob is not
	// available, an error will be returned and the caller may still issue a
	// response.
	//
	// The implementation may serve the same blob from a different digest
	// domain. The appropriate headers will be set for the blob, unless they
	// have already been set by the caller.
	ServeBlob(ctx context.Context, w http.ResponseWriter, r *http.Request, dgst digest.Digest) error
}

// BlobIngester ingests blob data.
type BlobIngester interface {
	// Put inserts the content p into the blob service, returning a descriptor
	// or an error.
	Put(ctx context.Context, mediaType string, p []byte) (Descriptor, error)

	// Create allocates a new blob writer to add a blob to this service. The
	// returned handle can be written to and later resumed using an opaque
	// identifier. With this approach, one can Close and Resume a BlobWriter
	// multiple times until the BlobWriter is committed or cancelled.
	Create(ctx context.Context, options ...BlobCreateOption) (BlobWriter, error)

	// Resume attempts to resume a write to a blob, identified by an id.
	Resume(ctx context.Context, id string) (BlobWriter, error)
}

// BlobCreateOption is a general extensible function argument for blob creation
// methods. A BlobIngester may choose to honor any or none of the given
// BlobCreateOptions, which can be specific to the implementation of the
// BlobIngester receiving them.
// TODO (brianbland): unify this with ManifestServiceOption in the future
type BlobCreateOption interface {
	Apply(interface{}) error
}

// CreateOptions is a collection of blob creation modifiers relevant to general
// blob storage intended to be configured by the BlobCreateOption.Apply method.
type CreateOptions struct {
	Mount struct {
		ShouldMount bool
		From        reference.Canonical
		// Stat allows to pass precalculated descriptor to link and return.
		// Blob access check will be skipped if set.
		Stat *Descriptor
	}
}

// BlobWriter provides a handle for inserting data into a blob store.
// Instances should be obtained from BlobWriteService.Writer and
// BlobWriteService.Resume. If supported by the store, a writer can be
// recovered with the id.
type BlobWriter interface {
	io.WriteCloser
	io.ReaderFrom

	// Size returns the number of bytes written to this blob.
	Size() int64

	// ID returns the identifier for this writer. The ID can be used with the
	// Blob service to later resume the write.
	ID() string

	// StartedAt returns the time this blob write was started.
	StartedAt() time.Time

	// Commit completes the blob writer process. The content is verified
	// against the provided provisional descriptor, which may result in an
	// error. Depending on the implementation, written data may be validated
	// against the provisional descriptor fields. If MediaType is not present,
	// the implementation may reject the commit or assign "application/octet-
	// stream" to the blob. The returned descriptor may have a different
	// digest depending on the blob store, referred to as the canonical
	// descriptor.
	Commit(ctx context.Context, provisional Descriptor) (canonical Descriptor, err error)

	// Cancel ends the blob write without storing any data and frees any
	// associated resources. Any data written thus far will be lost. Cancel
	// implementations should allow multiple calls even after a commit that
	// result in a no-op. This allows use of Cancel in a defer statement,
	// increasing the assurance that it is correctly called.
	Cancel(ctx context.Context) error
}

// BlobService combines the operations to access, read and write blobs. This
// can be used to describe remote blob services.
type BlobService interface {
	BlobStatter
	BlobProvider
	BlobIngester
}

// BlobStore represent the entire suite of blob related operations. Such an
// implementation can access, read, write, delete and serve blobs.
type BlobStore interface {
	BlobService
	BlobServer
	BlobDeleter
}<|MERGE_RESOLUTION|>--- conflicted
+++ resolved
@@ -8,9 +8,10 @@
 	"net/http"
 	"time"
 
-	"github.com/distribution/distribution/v3/reference"
 	"github.com/opencontainers/go-digest"
 	v1 "github.com/opencontainers/image-spec/specs-go/v1"
+
+	"github.com/distribution/distribution/v3/reference"
 )
 
 var (
@@ -63,16 +64,6 @@
 	// encoded as utf-8.
 	MediaType string `json:"mediaType,omitempty"`
 
-<<<<<<< HEAD
-	// Size in bytes of content.
-	Size int64 `json:"size,omitempty"`
-
-	// ModTime modification time for the file. For backends that
-	// don't have a modification time this may represent the creation time
-	ModTime time.Time
-
-=======
->>>>>>> 36291050
 	// Digest uniquely identifies the content. A byte stream can be verified
 	// against this digest.
 	Digest digest.Digest `json:"digest,omitempty"`
