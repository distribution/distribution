--- conflicted
+++ resolved
@@ -163,14 +163,6 @@
 		out = metadata.MD(make(map[string][]string))
 	}
 	headers := callctx.HeadersFromContext(ctx)
-<<<<<<< HEAD
-	for k, v := range headers {
-		out[k] = append(out[k], v...)
-	}
-	for i := 0; i < len(keyvals); i = i + 2 {
-		out[keyvals[i]] = append(out[keyvals[i]], keyvals[i+1])
-	}
-=======
 
 	// x-goog-api-client is a special case that we want to make sure gets merged
 	// into a single header.
@@ -204,6 +196,5 @@
 		out[xGoogHeader] = []string{mergedXgoogHeader.String()[:mergedXgoogHeader.Len()-1]}
 	}
 
->>>>>>> 45e5f78d
 	return out
 }