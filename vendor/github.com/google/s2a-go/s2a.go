--- conflicted
+++ resolved
@@ -113,15 +113,11 @@
 	if opts.FallbackOpts != nil && opts.FallbackOpts.FallbackClientHandshakeFunc != nil {
 		fallbackFunc = opts.FallbackOpts.FallbackClientHandshakeFunc
 	}
-<<<<<<< HEAD
-	return v2.NewClientCreds(opts.S2AAddress, opts.TransportCreds, localIdentity, verificationMode, fallbackFunc, opts.getS2AStream, opts.serverAuthorizationPolicy)
-=======
 	v2LocalIdentity, err := toV2ProtoIdentity(opts.LocalIdentity)
 	if err != nil {
 		return nil, err
 	}
 	return v2.NewClientCreds(opts.S2AAddress, opts.TransportCreds, v2LocalIdentity, verificationMode, fallbackFunc, opts.getS2AStream, opts.serverAuthorizationPolicy)
->>>>>>> 45e5f78d
 }
 
 // NewServerCreds returns a server-side transport credentials object that uses
@@ -156,9 +152,6 @@
 		}, nil
 	}
 	verificationMode := getVerificationMode(opts.VerificationMode)
-<<<<<<< HEAD
-	return v2.NewServerCreds(opts.S2AAddress, opts.TransportCreds, localIdentities, verificationMode, opts.getS2AStream)
-=======
 	var v2LocalIdentities []*commonpb.Identity
 	for _, localIdentity := range opts.LocalIdentities {
 		protoLocalIdentity, err := toV2ProtoIdentity(localIdentity)
@@ -168,7 +161,6 @@
 		v2LocalIdentities = append(v2LocalIdentities, protoLocalIdentity)
 	}
 	return v2.NewServerCreds(opts.S2AAddress, opts.TransportCreds, v2LocalIdentities, verificationMode, opts.getS2AStream)
->>>>>>> 45e5f78d
 }
 
 // ClientHandshake initiates a client-side TLS handshake using the S2A.
@@ -421,28 +413,6 @@
 		}
 		timeoutCtx, cancel := context.WithTimeout(ctx, v2.GetS2ATimeout())
 		defer cancel()
-<<<<<<< HEAD
-
-		var s2aTLSConfig *tls.Config
-		retry.Run(timeoutCtx,
-			func() error {
-				s2aTLSConfig, err = factory.Build(timeoutCtx, &TLSClientConfigOptions{
-					ServerName: serverName,
-				})
-				return err
-			})
-		if err != nil {
-			grpclog.Infof("error building S2A TLS config: %v", err)
-			return fallback(err)
-		}
-
-		s2aDialer := &tls.Dialer{
-			Config: s2aTLSConfig,
-		}
-		var c net.Conn
-		retry.Run(timeoutCtx,
-			func() error {
-=======
 
 		var s2aTLSConfig *tls.Config
 		var c net.Conn
@@ -459,7 +429,6 @@
 				s2aDialer := &tls.Dialer{
 					Config: s2aTLSConfig,
 				}
->>>>>>> 45e5f78d
 				c, err = s2aDialer.DialContext(timeoutCtx, network, addr)
 				return err
 			})
