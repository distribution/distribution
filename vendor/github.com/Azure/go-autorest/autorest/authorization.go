package autorest

// Copyright 2017 Microsoft Corporation
//
//  Licensed under the Apache License, Version 2.0 (the "License");
//  you may not use this file except in compliance with the License.
//  You may obtain a copy of the License at
//
//      http://www.apache.org/licenses/LICENSE-2.0
//
//  Unless required by applicable law or agreed to in writing, software
//  distributed under the License is distributed on an "AS IS" BASIS,
//  WITHOUT WARRANTIES OR CONDITIONS OF ANY KIND, either express or implied.
//  See the License for the specific language governing permissions and
//  limitations under the License.

import (
	"crypto/tls"
	"encoding/base64"
	"fmt"
	"net/http"
	"net/url"
	"strings"

	"github.com/Azure/go-autorest/autorest/adal"
)

const (
	bearerChallengeHeader       = "Www-Authenticate"
	bearer                      = "Bearer"
	tenantID                    = "tenantID"
	apiKeyAuthorizerHeader      = "Ocp-Apim-Subscription-Key"
	bingAPISdkHeader            = "X-BingApis-SDK-Client"
	golangBingAPISdkHeaderValue = "Go-SDK"
	authorization               = "Authorization"
	basic                       = "Basic"
)

// Authorizer is the interface that provides a PrepareDecorator used to supply request
// authorization. Most often, the Authorizer decorator runs last so it has access to the full
// state of the formed HTTP request.
type Authorizer interface {
	WithAuthorization() PrepareDecorator
}

// NullAuthorizer implements a default, "do nothing" Authorizer.
type NullAuthorizer struct{}

// WithAuthorization returns a PrepareDecorator that does nothing.
func (na NullAuthorizer) WithAuthorization() PrepareDecorator {
	return WithNothing()
}

// APIKeyAuthorizer implements API Key authorization.
type APIKeyAuthorizer struct {
	headers         map[string]interface{}
	queryParameters map[string]interface{}
}

// NewAPIKeyAuthorizerWithHeaders creates an ApiKeyAuthorizer with headers.
func NewAPIKeyAuthorizerWithHeaders(headers map[string]interface{}) *APIKeyAuthorizer {
	return NewAPIKeyAuthorizer(headers, nil)
}

// NewAPIKeyAuthorizerWithQueryParameters creates an ApiKeyAuthorizer with query parameters.
func NewAPIKeyAuthorizerWithQueryParameters(queryParameters map[string]interface{}) *APIKeyAuthorizer {
	return NewAPIKeyAuthorizer(nil, queryParameters)
}

// NewAPIKeyAuthorizer creates an ApiKeyAuthorizer with headers.
func NewAPIKeyAuthorizer(headers map[string]interface{}, queryParameters map[string]interface{}) *APIKeyAuthorizer {
	return &APIKeyAuthorizer{headers: headers, queryParameters: queryParameters}
}

// WithAuthorization returns a PrepareDecorator that adds an HTTP headers and Query Parameters.
func (aka *APIKeyAuthorizer) WithAuthorization() PrepareDecorator {
	return func(p Preparer) Preparer {
		return DecoratePreparer(p, WithHeaders(aka.headers), WithQueryParameters(aka.queryParameters))
	}
}

// CognitiveServicesAuthorizer implements authorization for Cognitive Services.
type CognitiveServicesAuthorizer struct {
	subscriptionKey string
}

// NewCognitiveServicesAuthorizer is
func NewCognitiveServicesAuthorizer(subscriptionKey string) *CognitiveServicesAuthorizer {
	return &CognitiveServicesAuthorizer{subscriptionKey: subscriptionKey}
}

// WithAuthorization is
func (csa *CognitiveServicesAuthorizer) WithAuthorization() PrepareDecorator {
	headers := make(map[string]interface{})
	headers[apiKeyAuthorizerHeader] = csa.subscriptionKey
	headers[bingAPISdkHeader] = golangBingAPISdkHeaderValue

	return NewAPIKeyAuthorizerWithHeaders(headers).WithAuthorization()
}

// BearerAuthorizer implements the bearer authorization
type BearerAuthorizer struct {
	tokenProvider adal.OAuthTokenProvider
}

// NewBearerAuthorizer crates a BearerAuthorizer using the given token provider
func NewBearerAuthorizer(tp adal.OAuthTokenProvider) *BearerAuthorizer {
	return &BearerAuthorizer{tokenProvider: tp}
}

// WithAuthorization returns a PrepareDecorator that adds an HTTP Authorization header whose
// value is "Bearer " followed by the token.
//
// By default, the token will be automatically refreshed through the Refresher interface.
func (ba *BearerAuthorizer) WithAuthorization() PrepareDecorator {
	return func(p Preparer) Preparer {
		return PreparerFunc(func(r *http.Request) (*http.Request, error) {
			r, err := p.Prepare(r)
			if err == nil {
				// the ordering is important here, prefer RefresherWithContext if available
				if refresher, ok := ba.tokenProvider.(adal.RefresherWithContext); ok {
					err = refresher.EnsureFreshWithContext(r.Context())
				} else if refresher, ok := ba.tokenProvider.(adal.Refresher); ok {
					err = refresher.EnsureFresh()
				}
				if err != nil {
					var resp *http.Response
					if tokError, ok := err.(adal.TokenRefreshError); ok {
						resp = tokError.Response()
					}
					return r, NewErrorWithError(err, "azure.BearerAuthorizer", "WithAuthorization", resp,
						"Failed to refresh the Token for request to %s", r.URL)
				}
				return Prepare(r, WithHeader(headerAuthorization, fmt.Sprintf("Bearer %s", ba.tokenProvider.OAuthToken())))
			}
			return r, err
		})
	}
}

// TokenProvider returns OAuthTokenProvider so that it can be used for authorization outside the REST.
func (ba *BearerAuthorizer) TokenProvider() adal.OAuthTokenProvider {
	return ba.tokenProvider
}

// BearerAuthorizerCallbackFunc is the authentication callback signature.
type BearerAuthorizerCallbackFunc func(tenantID, resource string) (*BearerAuthorizer, error)

// BearerAuthorizerCallback implements bearer authorization via a callback.
type BearerAuthorizerCallback struct {
	sender   Sender
	callback BearerAuthorizerCallbackFunc
}

// NewBearerAuthorizerCallback creates a bearer authorization callback.  The callback
// is invoked when the HTTP request is submitted.
func NewBearerAuthorizerCallback(s Sender, callback BearerAuthorizerCallbackFunc) *BearerAuthorizerCallback {
	if s == nil {
		s = sender(tls.RenegotiateNever)
	}
	return &BearerAuthorizerCallback{sender: s, callback: callback}
}

// WithAuthorization returns a PrepareDecorator that adds an HTTP Authorization header whose value
// is "Bearer " followed by the token.  The BearerAuthorizer is obtained via a user-supplied callback.
//
// By default, the token will be automatically refreshed through the Refresher interface.
func (bacb *BearerAuthorizerCallback) WithAuthorization() PrepareDecorator {
	return func(p Preparer) Preparer {
		return PreparerFunc(func(r *http.Request) (*http.Request, error) {
			r, err := p.Prepare(r)
			if err == nil {
				// make a copy of the request and remove the body as it's not
				// required and avoids us having to create a copy of it.
				rCopy := *r
				removeRequestBody(&rCopy)

				resp, err := bacb.sender.Do(&rCopy)
				if err != nil {
					return r, err
				}
				DrainResponseBody(resp)
				if resp.StatusCode == 401 && hasBearerChallenge(resp.Header) {
					bc, err := newBearerChallenge(resp.Header)
					if err != nil {
						return r, err
					}
					if bacb.callback != nil {
						ba, err := bacb.callback(bc.values[tenantID], bc.values["resource"])
						if err != nil {
							return r, err
						}
						return Prepare(r, ba.WithAuthorization())
					}
				}
			}
			return r, err
		})
	}
}

// returns true if the HTTP response contains a bearer challenge
func hasBearerChallenge(header http.Header) bool {
	authHeader := header.Get(bearerChallengeHeader)
	if len(authHeader) == 0 || strings.Index(authHeader, bearer) < 0 {
		return false
	}
	return true
}

type bearerChallenge struct {
	values map[string]string
}

func newBearerChallenge(header http.Header) (bc bearerChallenge, err error) {
	challenge := strings.TrimSpace(header.Get(bearerChallengeHeader))
	trimmedChallenge := challenge[len(bearer)+1:]

	// challenge is a set of key=value pairs that are comma delimited
	pairs := strings.Split(trimmedChallenge, ",")
	if len(pairs) < 1 {
		err = fmt.Errorf("challenge '%s' contains no pairs", challenge)
		return bc, err
	}

	bc.values = make(map[string]string)
	for i := range pairs {
		trimmedPair := strings.TrimSpace(pairs[i])
		pair := strings.Split(trimmedPair, "=")
		if len(pair) == 2 {
			// remove the enclosing quotes
			key := strings.Trim(pair[0], "\"")
			value := strings.Trim(pair[1], "\"")

			switch key {
			case "authorization", "authorization_uri":
				// strip the tenant ID from the authorization URL
				asURL, err := url.Parse(value)
				if err != nil {
					return bc, err
				}
				bc.values[tenantID] = asURL.Path[1:]
			default:
				bc.values[key] = value
			}
		}
	}

	return bc, err
}

// EventGridKeyAuthorizer implements authorization for event grid using key authentication.
type EventGridKeyAuthorizer struct {
	topicKey string
}

// NewEventGridKeyAuthorizer creates a new EventGridKeyAuthorizer
// with the specified topic key.
func NewEventGridKeyAuthorizer(topicKey string) EventGridKeyAuthorizer {
	return EventGridKeyAuthorizer{topicKey: topicKey}
}

// WithAuthorization returns a PrepareDecorator that adds the aeg-sas-key authentication header.
func (egta EventGridKeyAuthorizer) WithAuthorization() PrepareDecorator {
	headers := map[string]interface{}{
		"aeg-sas-key": egta.topicKey,
	}
	return NewAPIKeyAuthorizerWithHeaders(headers).WithAuthorization()
}

// BasicAuthorizer implements basic HTTP authorization by adding the Authorization HTTP header
// with the value "Basic <TOKEN>" where <TOKEN> is a base64-encoded username:password tuple.
type BasicAuthorizer struct {
	userName string
	password string
}

// NewBasicAuthorizer creates a new BasicAuthorizer with the specified username and password.
func NewBasicAuthorizer(userName, password string) *BasicAuthorizer {
	return &BasicAuthorizer{
		userName: userName,
		password: password,
	}
}

// WithAuthorization returns a PrepareDecorator that adds an HTTP Authorization header whose
// value is "Basic " followed by the base64-encoded username:password tuple.
func (ba *BasicAuthorizer) WithAuthorization() PrepareDecorator {
	headers := make(map[string]interface{})
	headers[authorization] = basic + " " + base64.StdEncoding.EncodeToString([]byte(fmt.Sprintf("%s:%s", ba.userName, ba.password)))

	return NewAPIKeyAuthorizerWithHeaders(headers).WithAuthorization()
}

// MultiTenantServicePrincipalTokenAuthorizer provides authentication across tenants.
type MultiTenantServicePrincipalTokenAuthorizer interface {
	WithAuthorization() PrepareDecorator
}

// NewMultiTenantServicePrincipalTokenAuthorizer crates a BearerAuthorizer using the given token provider
func NewMultiTenantServicePrincipalTokenAuthorizer(tp adal.MultitenantOAuthTokenProvider) MultiTenantServicePrincipalTokenAuthorizer {
<<<<<<< HEAD
	return &multiTenantSPTAuthorizer{tp: tp}
}

type multiTenantSPTAuthorizer struct {
	tp adal.MultitenantOAuthTokenProvider
}

=======
	return NewMultiTenantBearerAuthorizer(tp)
}

// MultiTenantBearerAuthorizer implements bearer authorization across multiple tenants.
type MultiTenantBearerAuthorizer struct {
	tp adal.MultitenantOAuthTokenProvider
}

// NewMultiTenantBearerAuthorizer creates a MultiTenantBearerAuthorizer using the given token provider.
func NewMultiTenantBearerAuthorizer(tp adal.MultitenantOAuthTokenProvider) *MultiTenantBearerAuthorizer {
	return &MultiTenantBearerAuthorizer{tp: tp}
}

>>>>>>> 36291050
// WithAuthorization returns a PrepareDecorator that adds an HTTP Authorization header using the
// primary token along with the auxiliary authorization header using the auxiliary tokens.
//
// By default, the token will be automatically refreshed through the Refresher interface.
<<<<<<< HEAD
func (mt multiTenantSPTAuthorizer) WithAuthorization() PrepareDecorator {
=======
func (mt *MultiTenantBearerAuthorizer) WithAuthorization() PrepareDecorator {
>>>>>>> 36291050
	return func(p Preparer) Preparer {
		return PreparerFunc(func(r *http.Request) (*http.Request, error) {
			r, err := p.Prepare(r)
			if err != nil {
				return r, err
			}
			if refresher, ok := mt.tp.(adal.RefresherWithContext); ok {
				err = refresher.EnsureFreshWithContext(r.Context())
				if err != nil {
					var resp *http.Response
					if tokError, ok := err.(adal.TokenRefreshError); ok {
						resp = tokError.Response()
					}
					return r, NewErrorWithError(err, "azure.multiTenantSPTAuthorizer", "WithAuthorization", resp,
						"Failed to refresh one or more Tokens for request to %s", r.URL)
				}
			}
			r, err = Prepare(r, WithHeader(headerAuthorization, fmt.Sprintf("Bearer %s", mt.tp.PrimaryOAuthToken())))
			if err != nil {
				return r, err
			}
			auxTokens := mt.tp.AuxiliaryOAuthTokens()
			for i := range auxTokens {
				auxTokens[i] = fmt.Sprintf("Bearer %s", auxTokens[i])
			}
<<<<<<< HEAD
			return Prepare(r, WithHeader(headerAuxAuthorization, strings.Join(auxTokens, "; ")))
		})
	}
=======
			return Prepare(r, WithHeader(headerAuxAuthorization, strings.Join(auxTokens, ", ")))
		})
	}
}

// TokenProvider returns the underlying MultitenantOAuthTokenProvider for this authorizer.
func (mt *MultiTenantBearerAuthorizer) TokenProvider() adal.MultitenantOAuthTokenProvider {
	return mt.tp
>>>>>>> 36291050
}<|MERGE_RESOLUTION|>--- conflicted
+++ resolved
@@ -299,15 +299,6 @@
 
 // NewMultiTenantServicePrincipalTokenAuthorizer crates a BearerAuthorizer using the given token provider
 func NewMultiTenantServicePrincipalTokenAuthorizer(tp adal.MultitenantOAuthTokenProvider) MultiTenantServicePrincipalTokenAuthorizer {
-<<<<<<< HEAD
-	return &multiTenantSPTAuthorizer{tp: tp}
-}
-
-type multiTenantSPTAuthorizer struct {
-	tp adal.MultitenantOAuthTokenProvider
-}
-
-=======
 	return NewMultiTenantBearerAuthorizer(tp)
 }
 
@@ -321,16 +312,11 @@
 	return &MultiTenantBearerAuthorizer{tp: tp}
 }
 
->>>>>>> 36291050
 // WithAuthorization returns a PrepareDecorator that adds an HTTP Authorization header using the
 // primary token along with the auxiliary authorization header using the auxiliary tokens.
 //
 // By default, the token will be automatically refreshed through the Refresher interface.
-<<<<<<< HEAD
-func (mt multiTenantSPTAuthorizer) WithAuthorization() PrepareDecorator {
-=======
 func (mt *MultiTenantBearerAuthorizer) WithAuthorization() PrepareDecorator {
->>>>>>> 36291050
 	return func(p Preparer) Preparer {
 		return PreparerFunc(func(r *http.Request) (*http.Request, error) {
 			r, err := p.Prepare(r)
@@ -356,11 +342,6 @@
 			for i := range auxTokens {
 				auxTokens[i] = fmt.Sprintf("Bearer %s", auxTokens[i])
 			}
-<<<<<<< HEAD
-			return Prepare(r, WithHeader(headerAuxAuthorization, strings.Join(auxTokens, "; ")))
-		})
-	}
-=======
 			return Prepare(r, WithHeader(headerAuxAuthorization, strings.Join(auxTokens, ", ")))
 		})
 	}
@@ -369,5 +350,4 @@
 // TokenProvider returns the underlying MultitenantOAuthTokenProvider for this authorizer.
 func (mt *MultiTenantBearerAuthorizer) TokenProvider() adal.MultitenantOAuthTokenProvider {
 	return mt.tp
->>>>>>> 36291050
 }