package autorest

// Copyright 2017 Microsoft Corporation
//
//  Licensed under the Apache License, Version 2.0 (the "License");
//  you may not use this file except in compliance with the License.
//  You may obtain a copy of the License at
//
//      http://www.apache.org/licenses/LICENSE-2.0
//
//  Unless required by applicable law or agreed to in writing, software
//  distributed under the License is distributed on an "AS IS" BASIS,
//  WITHOUT WARRANTIES OR CONDITIONS OF ANY KIND, either express or implied.
//  See the License for the specific language governing permissions and
//  limitations under the License.

import (
	"fmt"
	"runtime"
)

<<<<<<< HEAD
const number = "v13.3.2"
=======
const number = "v14.2.1"
>>>>>>> 36291050

var (
	userAgent = fmt.Sprintf("Go/%s (%s-%s) go-autorest/%s",
		runtime.Version(),
		runtime.GOARCH,
		runtime.GOOS,
		number,
	)
)

// UserAgent returns a string containing the Go version, system architecture and OS, and the go-autorest version.
func UserAgent() string {
	return userAgent
}

// Version returns the semantic version (see http://semver.org).
func Version() string {
	return number
}<|MERGE_RESOLUTION|>--- conflicted
+++ resolved
@@ -19,11 +19,7 @@
 	"runtime"
 )
 
-<<<<<<< HEAD
-const number = "v13.3.2"
-=======
 const number = "v14.2.1"
->>>>>>> 36291050
 
 var (
 	userAgent = fmt.Sprintf("Go/%s (%s-%s) go-autorest/%s",
