--- conflicted
+++ resolved
@@ -16,17 +16,11 @@
 
 import (
 	"crypto/tls"
-<<<<<<< HEAD
-	"net/http"
-	"net/http/cookiejar"
-	"sync"
-=======
 	"net"
 	"net/http"
 	"net/http/cookiejar"
 	"sync"
 	"time"
->>>>>>> 36291050
 
 	"github.com/Azure/go-autorest/tracing"
 )
@@ -36,10 +30,7 @@
 	mimeTypeFormPost = "application/x-www-form-urlencoded"
 )
 
-<<<<<<< HEAD
-=======
 // DO NOT ACCESS THIS DIRECTLY.  go through sender()
->>>>>>> 36291050
 var defaultSender Sender
 var defaultSenderInit = &sync.Once{}
 
@@ -83,17 +74,6 @@
 	// note that we can't init defaultSender in init() since it will
 	// execute before calling code has had a chance to enable tracing
 	defaultSenderInit.Do(func() {
-<<<<<<< HEAD
-		// Use behaviour compatible with DefaultTransport, but require TLS minimum version.
-		defaultTransport := http.DefaultTransport.(*http.Transport)
-		transport := &http.Transport{
-			Proxy:                 defaultTransport.Proxy,
-			DialContext:           defaultTransport.DialContext,
-			MaxIdleConns:          defaultTransport.MaxIdleConns,
-			IdleConnTimeout:       defaultTransport.IdleConnTimeout,
-			TLSHandshakeTimeout:   defaultTransport.TLSHandshakeTimeout,
-			ExpectContinueTimeout: defaultTransport.ExpectContinueTimeout,
-=======
 		// copied from http.DefaultTransport with a TLS minimum version.
 		transport := &http.Transport{
 			Proxy: http.ProxyFromEnvironment,
@@ -106,7 +86,6 @@
 			IdleConnTimeout:       90 * time.Second,
 			TLSHandshakeTimeout:   10 * time.Second,
 			ExpectContinueTimeout: 1 * time.Second,
->>>>>>> 36291050
 			TLSClientConfig: &tls.Config{
 				MinVersion: tls.VersionTLS12,
 			},
