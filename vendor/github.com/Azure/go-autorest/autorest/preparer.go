--- conflicted
+++ resolved
@@ -250,25 +250,6 @@
 					u.RawQuery = q.Encode()
 				}
 				r.URL = u
-			}
-			return r, err
-		})
-	}
-}
-
-// WithBytes returns a PrepareDecorator that takes a list of bytes
-// which passes the bytes directly to the body
-func WithBytes(input *[]byte) PrepareDecorator {
-	return func(p Preparer) Preparer {
-		return PreparerFunc(func(r *http.Request) (*http.Request, error) {
-			r, err := p.Prepare(r)
-			if err == nil {
-				if input == nil {
-					return r, fmt.Errorf("Input Bytes was nil")
-				}
-
-				r.ContentLength = int64(len(*input))
-				r.Body = ioutil.NopCloser(bytes.NewReader(*input))
 			}
 			return r, err
 		})
@@ -454,10 +435,7 @@
 					bytesWithHeader := []byte(withHeader)
 
 					r.ContentLength = int64(len(bytesWithHeader))
-<<<<<<< HEAD
-=======
 					setHeader(r, headerContentLength, fmt.Sprintf("%d", len(bytesWithHeader)))
->>>>>>> 36291050
 					r.Body = ioutil.NopCloser(bytes.NewReader(bytesWithHeader))
 				}
 			}
