--- conflicted
+++ resolved
@@ -236,17 +236,6 @@
 // implementation. It should be constructed with NewFormatter. Some of
 // its methods directly implement logr.LogSink.
 type Formatter struct {
-<<<<<<< HEAD
-	outputFormat    outputFormat
-	prefix          string
-	values          []any
-	valuesStr       string
-	parentValuesStr string
-	depth           int
-	opts            *Options
-	group           string // for slog groups
-	groupDepth      int
-=======
 	outputFormat outputFormat
 	prefix       string
 	values       []any
@@ -255,7 +244,6 @@
 	opts         *Options
 	groupName    string // for slog groups
 	groups       []groupDef
->>>>>>> 45e5f78d
 }
 
 // outputFormat indicates which outputFormat to use.
@@ -284,16 +272,10 @@
 	buf := bytes.NewBuffer(make([]byte, 0, 1024))
 
 	if f.outputFormat == outputJSON {
-<<<<<<< HEAD
-		buf.WriteByte('{') // for the whole line
-	}
-
-=======
 		buf.WriteByte('{') // for the whole record
 	}
 
 	// Render builtins
->>>>>>> 45e5f78d
 	vals := builtins
 	if hook := f.opts.RenderBuiltinsHook; hook != nil {
 		vals = hook(f.sanitize(vals))
@@ -301,52 +283,6 @@
 	f.flatten(buf, vals, false) // keys are ours, no need to escape
 	continuing := len(builtins) > 0
 
-<<<<<<< HEAD
-	if f.parentValuesStr != "" {
-		if continuing {
-			buf.WriteByte(f.comma())
-		}
-		buf.WriteString(f.parentValuesStr)
-		continuing = true
-	}
-
-	groupDepth := f.groupDepth
-	if f.group != "" {
-		if f.valuesStr != "" || len(args) != 0 {
-			if continuing {
-				buf.WriteByte(f.comma())
-			}
-			buf.WriteString(f.quoted(f.group, true)) // escape user-provided keys
-			buf.WriteByte(f.colon())
-			buf.WriteByte('{') // for the group
-			continuing = false
-		} else {
-			// The group was empty
-			groupDepth--
-		}
-	}
-
-	if f.valuesStr != "" {
-		if continuing {
-			buf.WriteByte(f.comma())
-		}
-		buf.WriteString(f.valuesStr)
-		continuing = true
-	}
-
-	vals = args
-	if hook := f.opts.RenderArgsHook; hook != nil {
-		vals = hook(f.sanitize(vals))
-	}
-	f.flatten(buf, vals, continuing, true) // escape user-provided keys
-
-	for i := 0; i < groupDepth; i++ {
-		buf.WriteByte('}') // for the groups
-	}
-
-	if f.outputFormat == outputJSON {
-		buf.WriteByte('}') // for the whole line
-=======
 	// Turn the inner-most group into a string
 	argsStr := func() string {
 		buf := bytes.NewBuffer(make([]byte, 0, 1024))
@@ -417,7 +353,6 @@
 
 	if needClosingBrace {
 		buf.WriteByte('}')
->>>>>>> 45e5f78d
 	}
 
 	return buf.String()
@@ -863,48 +798,6 @@
 // startGroup opens a new group scope (basically a sub-struct), which locks all
 // the current saved values and starts them anew.  This is needed to satisfy
 // slog.
-<<<<<<< HEAD
-func (f *Formatter) startGroup(group string) {
-	// Unnamed groups are just inlined.
-	if group == "" {
-		return
-	}
-
-	// Any saved values can no longer be changed.
-	buf := bytes.NewBuffer(make([]byte, 0, 1024))
-	continuing := false
-
-	if f.parentValuesStr != "" {
-		buf.WriteString(f.parentValuesStr)
-		continuing = true
-	}
-
-	if f.group != "" && f.valuesStr != "" {
-		if continuing {
-			buf.WriteByte(f.comma())
-		}
-		buf.WriteString(f.quoted(f.group, true)) // escape user-provided keys
-		buf.WriteByte(f.colon())
-		buf.WriteByte('{') // for the group
-		continuing = false
-	}
-
-	if f.valuesStr != "" {
-		if continuing {
-			buf.WriteByte(f.comma())
-		}
-		buf.WriteString(f.valuesStr)
-	}
-
-	// NOTE: We don't close the scope here - that's done later, when a log line
-	// is actually rendered (because we have N scopes to close).
-
-	f.parentValuesStr = buf.String()
-
-	// Start collecting new values.
-	f.group = group
-	f.groupDepth++
-=======
 func (f *Formatter) startGroup(name string) {
 	// Unnamed groups are just inlined.
 	if name == "" {
@@ -916,7 +809,6 @@
 
 	// Start collecting new values.
 	f.groupName = name
->>>>>>> 45e5f78d
 	f.valuesStr = ""
 	f.values = nil
 }
