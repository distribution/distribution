--- conflicted
+++ resolved
@@ -195,11 +195,13 @@
 	if err != nil {
 		return
 	}
-<<<<<<< HEAD
-	return host, int(p)
-=======
 	return host, int(p) // nolint: gosec  // Bitsize checked to be 16 above.
->>>>>>> 45e5f78d
+}
+
+func netProtocol(proto string) (name string, version string) {
+	name, version, _ = strings.Cut(proto, "/")
+	name = strings.ToLower(name)
+	return name, version
 }
 
 func netProtocol(proto string) (name string, version string) {
