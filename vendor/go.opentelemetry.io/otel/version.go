--- conflicted
+++ resolved
@@ -5,9 +5,5 @@
 
 // Version is the current release version of OpenTelemetry in use.
 func Version() string {
-<<<<<<< HEAD
-	return "1.25.0"
-=======
 	return "1.32.0"
->>>>>>> 45e5f78d
 }