# Copyright The OpenTelemetry Authors
# SPDX-License-Identifier: Apache-2.0

TOOLS_MOD_DIR := ./internal/tools

ALL_DOCS := $(shell find . -name '*.md' -type f | sort)
ALL_GO_MOD_DIRS := $(shell find . -type f -name 'go.mod' -exec dirname {} \; | sort)
OTEL_GO_MOD_DIRS := $(filter-out $(TOOLS_MOD_DIR), $(ALL_GO_MOD_DIRS))
ALL_COVERAGE_MOD_DIRS := $(shell find . -type f -name 'go.mod' -exec dirname {} \; | grep -E -v '^./example|^$(TOOLS_MOD_DIR)' | sort)

GO = go
TIMEOUT = 60

.DEFAULT_GOAL := precommit

.PHONY: precommit ci
<<<<<<< HEAD
precommit: generate dependabot-generate license-check misspell go-mod-tidy golangci-lint-fix verify-readmes test-default
ci: generate dependabot-check license-check lint vanity-import-check verify-readmes build test-default check-clean-work-tree test-coverage
=======
precommit: generate license-check misspell go-mod-tidy golangci-lint-fix verify-readmes verify-mods test-default
ci: generate license-check lint vanity-import-check verify-readmes verify-mods build test-default check-clean-work-tree test-coverage
>>>>>>> 45e5f78d

# Tools

TOOLS = $(CURDIR)/.tools

$(TOOLS):
	@mkdir -p $@
$(TOOLS)/%: $(TOOLS_MOD_DIR)/go.mod | $(TOOLS)
	cd $(TOOLS_MOD_DIR) && \
	$(GO) build -o $@ $(PACKAGE)

MULTIMOD = $(TOOLS)/multimod
$(TOOLS)/multimod: PACKAGE=go.opentelemetry.io/build-tools/multimod

SEMCONVGEN = $(TOOLS)/semconvgen
$(TOOLS)/semconvgen: PACKAGE=go.opentelemetry.io/build-tools/semconvgen

CROSSLINK = $(TOOLS)/crosslink
$(TOOLS)/crosslink: PACKAGE=go.opentelemetry.io/build-tools/crosslink

SEMCONVKIT = $(TOOLS)/semconvkit
$(TOOLS)/semconvkit: PACKAGE=go.opentelemetry.io/otel/$(TOOLS_MOD_DIR)/semconvkit

GOLANGCI_LINT = $(TOOLS)/golangci-lint
$(TOOLS)/golangci-lint: PACKAGE=github.com/golangci/golangci-lint/cmd/golangci-lint

MISSPELL = $(TOOLS)/misspell
$(TOOLS)/misspell: PACKAGE=github.com/client9/misspell/cmd/misspell

GOCOVMERGE = $(TOOLS)/gocovmerge
$(TOOLS)/gocovmerge: PACKAGE=github.com/wadey/gocovmerge

STRINGER = $(TOOLS)/stringer
$(TOOLS)/stringer: PACKAGE=golang.org/x/tools/cmd/stringer

PORTO = $(TOOLS)/porto
$(TOOLS)/porto: PACKAGE=github.com/jcchavezs/porto/cmd/porto

GOTMPL = $(TOOLS)/gotmpl
$(GOTMPL): PACKAGE=go.opentelemetry.io/build-tools/gotmpl

GORELEASE = $(TOOLS)/gorelease
$(GORELEASE): PACKAGE=golang.org/x/exp/cmd/gorelease

GOVULNCHECK = $(TOOLS)/govulncheck
$(TOOLS)/govulncheck: PACKAGE=golang.org/x/vuln/cmd/govulncheck

.PHONY: tools
tools: $(CROSSLINK) $(GOLANGCI_LINT) $(MISSPELL) $(GOCOVMERGE) $(STRINGER) $(PORTO) $(SEMCONVGEN) $(MULTIMOD) $(SEMCONVKIT) $(GOTMPL) $(GORELEASE)

# Virtualized python tools via docker

# The directory where the virtual environment is created.
VENVDIR := venv

# The directory where the python tools are installed.
PYTOOLS := $(VENVDIR)/bin

# The pip executable in the virtual environment.
PIP := $(PYTOOLS)/pip

# The directory in the docker image where the current directory is mounted.
WORKDIR := /workdir

# The python image to use for the virtual environment.
PYTHONIMAGE := python:3.11.3-slim-bullseye

# Run the python image with the current directory mounted.
DOCKERPY := docker run --rm -v "$(CURDIR):$(WORKDIR)" -w $(WORKDIR) $(PYTHONIMAGE)

# Create a virtual environment for Python tools.
$(PYTOOLS):
# The `--upgrade` flag is needed to ensure that the virtual environment is
# created with the latest pip version.
	@$(DOCKERPY) bash -c "python3 -m venv $(VENVDIR) && $(PIP) install --upgrade pip"

# Install python packages into the virtual environment.
$(PYTOOLS)/%: $(PYTOOLS)
	@$(DOCKERPY) $(PIP) install -r requirements.txt

CODESPELL = $(PYTOOLS)/codespell
$(CODESPELL): PACKAGE=codespell

# Generate

.PHONY: generate
generate: go-generate vanity-import-fix

.PHONY: go-generate
go-generate: $(OTEL_GO_MOD_DIRS:%=go-generate/%)
go-generate/%: DIR=$*
go-generate/%: $(STRINGER) $(GOTMPL)
	@echo "$(GO) generate $(DIR)/..." \
		&& cd $(DIR) \
		&& PATH="$(TOOLS):$${PATH}" $(GO) generate ./...

.PHONY: vanity-import-fix
vanity-import-fix: $(PORTO)
	@$(PORTO) --include-internal -w .

# Generate go.work file for local development.
.PHONY: go-work
go-work: $(CROSSLINK)
	$(CROSSLINK) work --root=$(shell pwd)

# Build

.PHONY: build

build: $(OTEL_GO_MOD_DIRS:%=build/%) $(OTEL_GO_MOD_DIRS:%=build-tests/%)
build/%: DIR=$*
build/%:
	@echo "$(GO) build $(DIR)/..." \
		&& cd $(DIR) \
		&& $(GO) build ./...

build-tests/%: DIR=$*
build-tests/%:
	@echo "$(GO) build tests $(DIR)/..." \
		&& cd $(DIR) \
		&& $(GO) list ./... \
		| grep -v third_party \
		| xargs $(GO) test -vet=off -run xxxxxMatchNothingxxxxx >/dev/null

# Tests

TEST_TARGETS := test-default test-bench test-short test-verbose test-race test-concurrent-safe
.PHONY: $(TEST_TARGETS) test
test-default test-race: ARGS=-race
test-bench:   ARGS=-run=xxxxxMatchNothingxxxxx -test.benchtime=1ms -bench=.
test-short:   ARGS=-short
test-verbose: ARGS=-v -race
test-concurrent-safe: ARGS=-run=ConcurrentSafe -count=100 -race
test-concurrent-safe: TIMEOUT=120
$(TEST_TARGETS): test
test: $(OTEL_GO_MOD_DIRS:%=test/%)
test/%: DIR=$*
test/%:
	@echo "$(GO) test -timeout $(TIMEOUT)s $(ARGS) $(DIR)/..." \
		&& cd $(DIR) \
		&& $(GO) list ./... \
		| grep -v third_party \
		| xargs $(GO) test -timeout $(TIMEOUT)s $(ARGS)

COVERAGE_MODE    = atomic
COVERAGE_PROFILE = coverage.out
.PHONY: test-coverage
test-coverage: $(GOCOVMERGE)
	@set -e; \
	printf "" > coverage.txt; \
	for dir in $(ALL_COVERAGE_MOD_DIRS); do \
	  echo "$(GO) test -coverpkg=go.opentelemetry.io/otel/... -covermode=$(COVERAGE_MODE) -coverprofile="$(COVERAGE_PROFILE)" $${dir}/..."; \
	  (cd "$${dir}" && \
	    $(GO) list ./... \
	    | grep -v third_party \
	    | grep -v 'semconv/v.*' \
	    | xargs $(GO) test -coverpkg=./... -covermode=$(COVERAGE_MODE) -coverprofile="$(COVERAGE_PROFILE)" && \
	  $(GO) tool cover -html=coverage.out -o coverage.html); \
	done; \
	$(GOCOVMERGE) $$(find . -name coverage.out) > coverage.txt

<<<<<<< HEAD
# Adding a directory will include all benchmarks in that directory if a filter is not specified.
BENCHMARK_TARGETS := sdk/trace
=======
>>>>>>> 45e5f78d
.PHONY: benchmark
benchmark: $(OTEL_GO_MOD_DIRS:%=benchmark/%)
benchmark/%:
	@echo "$(GO) test -run=xxxxxMatchNothingxxxxx -bench=. $*..." \
		&& cd $* \
		&& $(GO) list ./... \
		| grep -v third_party \
		| xargs $(GO) test -run=xxxxxMatchNothingxxxxx -bench=.

.PHONY: golangci-lint golangci-lint-fix
golangci-lint-fix: ARGS=--fix
golangci-lint-fix: golangci-lint
golangci-lint: $(OTEL_GO_MOD_DIRS:%=golangci-lint/%)
golangci-lint/%: DIR=$*
golangci-lint/%: $(GOLANGCI_LINT)
	@echo 'golangci-lint $(if $(ARGS),$(ARGS) ,)$(DIR)' \
		&& cd $(DIR) \
		&& $(GOLANGCI_LINT) run --allow-serial-runners $(ARGS)

.PHONY: crosslink
crosslink: $(CROSSLINK)
	@echo "Updating intra-repository dependencies in all go modules" \
		&& $(CROSSLINK) --root=$(shell pwd) --prune

.PHONY: go-mod-tidy
go-mod-tidy: $(ALL_GO_MOD_DIRS:%=go-mod-tidy/%)
go-mod-tidy/%: DIR=$*
go-mod-tidy/%: crosslink
	@echo "$(GO) mod tidy in $(DIR)" \
		&& cd $(DIR) \
		&& $(GO) mod tidy -compat=1.21

.PHONY: lint-modules
lint-modules: go-mod-tidy

.PHONY: lint
lint: misspell lint-modules golangci-lint govulncheck

.PHONY: vanity-import-check
vanity-import-check: $(PORTO)
	@$(PORTO) --include-internal -l . || ( echo "(run: make vanity-import-fix)"; exit 1 )

.PHONY: misspell
misspell: $(MISSPELL)
	@$(MISSPELL) -w $(ALL_DOCS)

.PHONY: govulncheck
govulncheck: $(OTEL_GO_MOD_DIRS:%=govulncheck/%)
govulncheck/%: DIR=$*
govulncheck/%: $(GOVULNCHECK)
	@echo "govulncheck ./... in $(DIR)" \
		&& cd $(DIR) \
		&& $(GOVULNCHECK) ./...

.PHONY: codespell
codespell: $(CODESPELL)
	@$(DOCKERPY) $(CODESPELL)

.PHONY: license-check
license-check:
	@licRes=$$(for f in $$(find . -type f \( -iname '*.go' -o -iname '*.sh' \) ! -path '**/third_party/*' ! -path './.git/*' ) ; do \
	           awk '/Copyright The OpenTelemetry Authors|generated|GENERATED/ && NR<=4 { found=1; next } END { if (!found) print FILENAME }' $$f; \
	   done); \
	   if [ -n "$${licRes}" ]; then \
	           echo "license header checking failed:"; echo "$${licRes}"; \
	           exit 1; \
	   fi

.PHONY: check-clean-work-tree
check-clean-work-tree:
	@if ! git diff --quiet; then \
	  echo; \
	  echo 'Working tree is not clean, did you forget to run "make precommit"?'; \
	  echo; \
	  git status; \
	  exit 1; \
	fi

SEMCONVPKG ?= "semconv/"
.PHONY: semconv-generate
semconv-generate: $(SEMCONVGEN) $(SEMCONVKIT)
	[ "$(TAG)" ] || ( echo "TAG unset: missing opentelemetry semantic-conventions tag"; exit 1 )
	[ "$(OTEL_SEMCONV_REPO)" ] || ( echo "OTEL_SEMCONV_REPO unset: missing path to opentelemetry semantic-conventions repo"; exit 1 )
<<<<<<< HEAD
	$(SEMCONVGEN) -i "$(OTEL_SEMCONV_REPO)/model/." --only=span -p conventionType=trace -f trace.go -t "$(SEMCONVPKG)/template.j2" -s "$(TAG)"
	$(SEMCONVGEN) -i "$(OTEL_SEMCONV_REPO)/model/." --only=attribute_group -p conventionType=trace -f attribute_group.go -t "$(SEMCONVPKG)/template.j2" -s "$(TAG)"
	$(SEMCONVGEN) -i "$(OTEL_SEMCONV_REPO)/model/." --only=event -p conventionType=event -f event.go -t "$(SEMCONVPKG)/template.j2" -s "$(TAG)"
	$(SEMCONVGEN) -i "$(OTEL_SEMCONV_REPO)/model/." --only=resource -p conventionType=resource -f resource.go -t "$(SEMCONVPKG)/template.j2" -s "$(TAG)"
=======
	$(SEMCONVGEN) -i "$(OTEL_SEMCONV_REPO)/model/." --only=attribute_group -p conventionType=trace -f attribute_group.go -z "$(SEMCONVPKG)/capitalizations.txt" -t "$(SEMCONVPKG)/template.j2" -s "$(TAG)"
>>>>>>> 45e5f78d
	$(SEMCONVGEN) -i "$(OTEL_SEMCONV_REPO)/model/." --only=metric  -f metric.go -t "$(SEMCONVPKG)/metric_template.j2" -s "$(TAG)"
	$(SEMCONVKIT) -output "$(SEMCONVPKG)/$(TAG)" -tag "$(TAG)"

.PHONY: gorelease
gorelease: $(OTEL_GO_MOD_DIRS:%=gorelease/%)
gorelease/%: DIR=$*
gorelease/%:| $(GORELEASE)
	@echo "gorelease in $(DIR):" \
		&& cd $(DIR) \
		&& $(GORELEASE) \
		|| echo ""

.PHONY: verify-mods
verify-mods: $(MULTIMOD)
	$(MULTIMOD) verify

.PHONY: prerelease
prerelease: verify-mods
	@[ "${MODSET}" ] || ( echo ">> env var MODSET is not set"; exit 1 )
	$(MULTIMOD) prerelease -m ${MODSET}

COMMIT ?= "HEAD"
.PHONY: add-tags
add-tags: verify-mods
	@[ "${MODSET}" ] || ( echo ">> env var MODSET is not set"; exit 1 )
	$(MULTIMOD) tag -m ${MODSET} -c ${COMMIT}

.PHONY: lint-markdown
lint-markdown:
	docker run -v "$(CURDIR):$(WORKDIR)" avtodev/markdown-lint:v1 -c $(WORKDIR)/.markdownlint.yaml $(WORKDIR)/**/*.md

.PHONY: verify-readmes
verify-readmes:
	./verify_readmes.sh<|MERGE_RESOLUTION|>--- conflicted
+++ resolved
@@ -14,13 +14,8 @@
 .DEFAULT_GOAL := precommit
 
 .PHONY: precommit ci
-<<<<<<< HEAD
-precommit: generate dependabot-generate license-check misspell go-mod-tidy golangci-lint-fix verify-readmes test-default
-ci: generate dependabot-check license-check lint vanity-import-check verify-readmes build test-default check-clean-work-tree test-coverage
-=======
 precommit: generate license-check misspell go-mod-tidy golangci-lint-fix verify-readmes verify-mods test-default
 ci: generate license-check lint vanity-import-check verify-readmes verify-mods build test-default check-clean-work-tree test-coverage
->>>>>>> 45e5f78d
 
 # Tools
 
@@ -182,11 +177,6 @@
 	done; \
 	$(GOCOVMERGE) $$(find . -name coverage.out) > coverage.txt
 
-<<<<<<< HEAD
-# Adding a directory will include all benchmarks in that directory if a filter is not specified.
-BENCHMARK_TARGETS := sdk/trace
-=======
->>>>>>> 45e5f78d
 .PHONY: benchmark
 benchmark: $(OTEL_GO_MOD_DIRS:%=benchmark/%)
 benchmark/%:
@@ -270,14 +260,7 @@
 semconv-generate: $(SEMCONVGEN) $(SEMCONVKIT)
 	[ "$(TAG)" ] || ( echo "TAG unset: missing opentelemetry semantic-conventions tag"; exit 1 )
 	[ "$(OTEL_SEMCONV_REPO)" ] || ( echo "OTEL_SEMCONV_REPO unset: missing path to opentelemetry semantic-conventions repo"; exit 1 )
-<<<<<<< HEAD
-	$(SEMCONVGEN) -i "$(OTEL_SEMCONV_REPO)/model/." --only=span -p conventionType=trace -f trace.go -t "$(SEMCONVPKG)/template.j2" -s "$(TAG)"
-	$(SEMCONVGEN) -i "$(OTEL_SEMCONV_REPO)/model/." --only=attribute_group -p conventionType=trace -f attribute_group.go -t "$(SEMCONVPKG)/template.j2" -s "$(TAG)"
-	$(SEMCONVGEN) -i "$(OTEL_SEMCONV_REPO)/model/." --only=event -p conventionType=event -f event.go -t "$(SEMCONVPKG)/template.j2" -s "$(TAG)"
-	$(SEMCONVGEN) -i "$(OTEL_SEMCONV_REPO)/model/." --only=resource -p conventionType=resource -f resource.go -t "$(SEMCONVPKG)/template.j2" -s "$(TAG)"
-=======
 	$(SEMCONVGEN) -i "$(OTEL_SEMCONV_REPO)/model/." --only=attribute_group -p conventionType=trace -f attribute_group.go -z "$(SEMCONVPKG)/capitalizations.txt" -t "$(SEMCONVPKG)/template.j2" -s "$(TAG)"
->>>>>>> 45e5f78d
 	$(SEMCONVGEN) -i "$(OTEL_SEMCONV_REPO)/model/." --only=metric  -f metric.go -t "$(SEMCONVPKG)/metric_template.j2" -s "$(TAG)"
 	$(SEMCONVKIT) -output "$(SEMCONVPKG)/$(TAG)" -tag "$(TAG)"
 
