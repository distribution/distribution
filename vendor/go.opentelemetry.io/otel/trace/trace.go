--- conflicted
+++ resolved
@@ -320,251 +320,4 @@
 		TraceState: sc.traceState,
 		Remote:     sc.remote,
 	})
-<<<<<<< HEAD
-}
-
-// Span is the individual component of a trace. It represents a single named
-// and timed operation of a workflow that is traced. A Tracer is used to
-// create a Span and it is then up to the operation the Span represents to
-// properly end the Span when the operation itself ends.
-//
-// Warning: Methods may be added to this interface in minor releases. See
-// package documentation on API implementation for information on how to set
-// default behavior for unimplemented methods.
-type Span interface {
-	// Users of the interface can ignore this. This embedded type is only used
-	// by implementations of this interface. See the "API Implementations"
-	// section of the package documentation for more information.
-	embedded.Span
-
-	// End completes the Span. The Span is considered complete and ready to be
-	// delivered through the rest of the telemetry pipeline after this method
-	// is called. Therefore, updates to the Span are not allowed after this
-	// method has been called.
-	End(options ...SpanEndOption)
-
-	// AddEvent adds an event with the provided name and options.
-	AddEvent(name string, options ...EventOption)
-
-	// AddLink adds a link.
-	// Adding links at span creation using WithLinks is preferred to calling AddLink
-	// later, for contexts that are available during span creation, because head
-	// sampling decisions can only consider information present during span creation.
-	AddLink(link Link)
-
-	// IsRecording returns the recording state of the Span. It will return
-	// true if the Span is active and events can be recorded.
-	IsRecording() bool
-
-	// RecordError will record err as an exception span event for this span. An
-	// additional call to SetStatus is required if the Status of the Span should
-	// be set to Error, as this method does not change the Span status. If this
-	// span is not being recorded or err is nil then this method does nothing.
-	RecordError(err error, options ...EventOption)
-
-	// SpanContext returns the SpanContext of the Span. The returned SpanContext
-	// is usable even after the End method has been called for the Span.
-	SpanContext() SpanContext
-
-	// SetStatus sets the status of the Span in the form of a code and a
-	// description, provided the status hasn't already been set to a higher
-	// value before (OK > Error > Unset). The description is only included in a
-	// status when the code is for an error.
-	SetStatus(code codes.Code, description string)
-
-	// SetName sets the Span name.
-	SetName(name string)
-
-	// SetAttributes sets kv as attributes of the Span. If a key from kv
-	// already exists for an attribute of the Span it will be overwritten with
-	// the value contained in kv.
-	SetAttributes(kv ...attribute.KeyValue)
-
-	// TracerProvider returns a TracerProvider that can be used to generate
-	// additional Spans on the same telemetry pipeline as the current Span.
-	TracerProvider() TracerProvider
-}
-
-// Link is the relationship between two Spans. The relationship can be within
-// the same Trace or across different Traces.
-//
-// For example, a Link is used in the following situations:
-//
-//  1. Batch Processing: A batch of operations may contain operations
-//     associated with one or more traces/spans. Since there can only be one
-//     parent SpanContext, a Link is used to keep reference to the
-//     SpanContext of all operations in the batch.
-//  2. Public Endpoint: A SpanContext for an in incoming client request on a
-//     public endpoint should be considered untrusted. In such a case, a new
-//     trace with its own identity and sampling decision needs to be created,
-//     but this new trace needs to be related to the original trace in some
-//     form. A Link is used to keep reference to the original SpanContext and
-//     track the relationship.
-type Link struct {
-	// SpanContext of the linked Span.
-	SpanContext SpanContext
-
-	// Attributes describe the aspects of the link.
-	Attributes []attribute.KeyValue
-}
-
-// LinkFromContext returns a link encapsulating the SpanContext in the provided ctx.
-func LinkFromContext(ctx context.Context, attrs ...attribute.KeyValue) Link {
-	return Link{
-		SpanContext: SpanContextFromContext(ctx),
-		Attributes:  attrs,
-	}
-}
-
-// SpanKind is the role a Span plays in a Trace.
-type SpanKind int
-
-// As a convenience, these match the proto definition, see
-// https://github.com/open-telemetry/opentelemetry-proto/blob/30d237e1ff3ab7aa50e0922b5bebdd93505090af/opentelemetry/proto/trace/v1/trace.proto#L101-L129
-//
-// The unspecified value is not a valid `SpanKind`. Use `ValidateSpanKind()`
-// to coerce a span kind to a valid value.
-const (
-	// SpanKindUnspecified is an unspecified SpanKind and is not a valid
-	// SpanKind. SpanKindUnspecified should be replaced with SpanKindInternal
-	// if it is received.
-	SpanKindUnspecified SpanKind = 0
-	// SpanKindInternal is a SpanKind for a Span that represents an internal
-	// operation within an application.
-	SpanKindInternal SpanKind = 1
-	// SpanKindServer is a SpanKind for a Span that represents the operation
-	// of handling a request from a client.
-	SpanKindServer SpanKind = 2
-	// SpanKindClient is a SpanKind for a Span that represents the operation
-	// of client making a request to a server.
-	SpanKindClient SpanKind = 3
-	// SpanKindProducer is a SpanKind for a Span that represents the operation
-	// of a producer sending a message to a message broker. Unlike
-	// SpanKindClient and SpanKindServer, there is often no direct
-	// relationship between this kind of Span and a SpanKindConsumer kind. A
-	// SpanKindProducer Span will end once the message is accepted by the
-	// message broker which might not overlap with the processing of that
-	// message.
-	SpanKindProducer SpanKind = 4
-	// SpanKindConsumer is a SpanKind for a Span that represents the operation
-	// of a consumer receiving a message from a message broker. Like
-	// SpanKindProducer Spans, there is often no direct relationship between
-	// this Span and the Span that produced the message.
-	SpanKindConsumer SpanKind = 5
-)
-
-// ValidateSpanKind returns a valid span kind value.  This will coerce
-// invalid values into the default value, SpanKindInternal.
-func ValidateSpanKind(spanKind SpanKind) SpanKind {
-	switch spanKind {
-	case SpanKindInternal,
-		SpanKindServer,
-		SpanKindClient,
-		SpanKindProducer,
-		SpanKindConsumer:
-		// valid
-		return spanKind
-	default:
-		return SpanKindInternal
-	}
-}
-
-// String returns the specified name of the SpanKind in lower-case.
-func (sk SpanKind) String() string {
-	switch sk {
-	case SpanKindInternal:
-		return "internal"
-	case SpanKindServer:
-		return "server"
-	case SpanKindClient:
-		return "client"
-	case SpanKindProducer:
-		return "producer"
-	case SpanKindConsumer:
-		return "consumer"
-	default:
-		return "unspecified"
-	}
-}
-
-// Tracer is the creator of Spans.
-//
-// Warning: Methods may be added to this interface in minor releases. See
-// package documentation on API implementation for information on how to set
-// default behavior for unimplemented methods.
-type Tracer interface {
-	// Users of the interface can ignore this. This embedded type is only used
-	// by implementations of this interface. See the "API Implementations"
-	// section of the package documentation for more information.
-	embedded.Tracer
-
-	// Start creates a span and a context.Context containing the newly-created span.
-	//
-	// If the context.Context provided in `ctx` contains a Span then the newly-created
-	// Span will be a child of that span, otherwise it will be a root span. This behavior
-	// can be overridden by providing `WithNewRoot()` as a SpanOption, causing the
-	// newly-created Span to be a root span even if `ctx` contains a Span.
-	//
-	// When creating a Span it is recommended to provide all known span attributes using
-	// the `WithAttributes()` SpanOption as samplers will only have access to the
-	// attributes provided when a Span is created.
-	//
-	// Any Span that is created MUST also be ended. This is the responsibility of the user.
-	// Implementations of this API may leak memory or other resources if Spans are not ended.
-	Start(ctx context.Context, spanName string, opts ...SpanStartOption) (context.Context, Span)
-}
-
-// TracerProvider provides Tracers that are used by instrumentation code to
-// trace computational workflows.
-//
-// A TracerProvider is the collection destination of all Spans from Tracers it
-// provides, it represents a unique telemetry collection pipeline. How that
-// pipeline is defined, meaning how those Spans are collected, processed, and
-// where they are exported, depends on its implementation. Instrumentation
-// authors do not need to define this implementation, rather just use the
-// provided Tracers to instrument code.
-//
-// Commonly, instrumentation code will accept a TracerProvider implementation
-// at runtime from its users or it can simply use the globally registered one
-// (see https://pkg.go.dev/go.opentelemetry.io/otel#GetTracerProvider).
-//
-// Warning: Methods may be added to this interface in minor releases. See
-// package documentation on API implementation for information on how to set
-// default behavior for unimplemented methods.
-type TracerProvider interface {
-	// Users of the interface can ignore this. This embedded type is only used
-	// by implementations of this interface. See the "API Implementations"
-	// section of the package documentation for more information.
-	embedded.TracerProvider
-
-	// Tracer returns a unique Tracer scoped to be used by instrumentation code
-	// to trace computational workflows. The scope and identity of that
-	// instrumentation code is uniquely defined by the name and options passed.
-	//
-	// The passed name needs to uniquely identify instrumentation code.
-	// Therefore, it is recommended that name is the Go package name of the
-	// library providing instrumentation (note: not the code being
-	// instrumented). Instrumentation libraries can have multiple versions,
-	// therefore, the WithInstrumentationVersion option should be used to
-	// distinguish these different codebases. Additionally, instrumentation
-	// libraries may sometimes use traces to communicate different domains of
-	// workflow data (i.e. using spans to communicate workflow events only). If
-	// this is the case, the WithScopeAttributes option should be used to
-	// uniquely identify Tracers that handle the different domains of workflow
-	// data.
-	//
-	// If the same name and options are passed multiple times, the same Tracer
-	// will be returned (it is up to the implementation if this will be the
-	// same underlying instance of that Tracer or not). It is not necessary to
-	// call this multiple times with the same name and options to get an
-	// up-to-date Tracer. All implementations will ensure any TracerProvider
-	// configuration changes are propagated to all provided Tracers.
-	//
-	// If name is empty, then an implementation defined default name will be
-	// used instead.
-	//
-	// This method is safe to call concurrently.
-	Tracer(name string, options ...TracerOption) Tracer
-=======
->>>>>>> 45e5f78d
 }