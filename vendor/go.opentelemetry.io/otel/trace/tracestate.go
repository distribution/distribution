--- conflicted
+++ resolved
@@ -49,7 +49,6 @@
 	n := len(val)
 	if n == 0 || n > 256 {
 		return false
-<<<<<<< HEAD
 	}
 	for i := 0; i < n-1; i++ {
 		if !checkValueChar(val[i]) {
@@ -124,82 +123,6 @@
 	if !ok {
 		return checkKeyPart(key, 255)
 	}
-=======
-	}
-	for i := 0; i < n-1; i++ {
-		if !checkValueChar(val[i]) {
-			return false
-		}
-	}
-	return checkValueLast(val[n-1])
-}
-
-func checkKeyRemain(key string) bool {
-	// ( lcalpha / DIGIT / "_" / "-"/ "*" / "/" )
-	for _, v := range key {
-		if isAlphaNum(byte(v)) {
-			continue
-		}
-		switch v {
-		case '_', '-', '*', '/':
-			continue
-		}
-		return false
-	}
-	return true
-}
-
-// according to
-//
-//	simple-key = lcalpha (0*255( lcalpha / DIGIT / "_" / "-"/ "*" / "/" ))
-//	system-id = lcalpha (0*13( lcalpha / DIGIT / "_" / "-"/ "*" / "/" ))
-//
-// param n is remain part length, should be 255 in simple-key or 13 in system-id.
-func checkKeyPart(key string, n int) bool {
-	if len(key) == 0 {
-		return false
-	}
-	first := key[0] // key's first char
-	ret := len(key[1:]) <= n
-	ret = ret && first >= 'a' && first <= 'z'
-	return ret && checkKeyRemain(key[1:])
-}
-
-func isAlphaNum(c byte) bool {
-	if c >= 'a' && c <= 'z' {
-		return true
-	}
-	return c >= '0' && c <= '9'
-}
-
-// according to
-//
-//	tenant-id = ( lcalpha / DIGIT ) 0*240( lcalpha / DIGIT / "_" / "-"/ "*" / "/" )
-//
-// param n is remain part length, should be 240 exactly.
-func checkKeyTenant(key string, n int) bool {
-	if len(key) == 0 {
-		return false
-	}
-	return isAlphaNum(key[0]) && len(key[1:]) <= n && checkKeyRemain(key[1:])
-}
-
-// based on the W3C Trace Context specification
-//
-//	key = simple-key / multi-tenant-key
-//	simple-key = lcalpha (0*255( lcalpha / DIGIT / "_" / "-"/ "*" / "/" ))
-//	multi-tenant-key = tenant-id "@" system-id
-//	tenant-id = ( lcalpha / DIGIT ) (0*240( lcalpha / DIGIT / "_" / "-"/ "*" / "/" ))
-//	system-id = lcalpha (0*13( lcalpha / DIGIT / "_" / "-"/ "*" / "/" ))
-//	lcalpha    = %x61-7A ; a-z
-//
-// see https://www.w3.org/TR/trace-context-1/#tracestate-header.
-func checkKey(key string) bool {
-	tenant, system, ok := strings.Cut(key, "@")
-	if !ok {
-		return checkKeyPart(key, 255)
-	}
->>>>>>> 45e5f78d
 	return checkKeyTenant(tenant, 240) && checkKeyPart(system, 13)
 }
 
