ot
fo
te
collison
consequentially
ans
<<<<<<< HEAD
nam
=======
nam
valu
thirdparty
>>>>>>> 45e5f78d
<|MERGE_RESOLUTION|>--- conflicted
+++ resolved
@@ -4,10 +4,6 @@
 collison
 consequentially
 ans
-<<<<<<< HEAD
-nam
-=======
 nam
 valu
-thirdparty
->>>>>>> 45e5f78d
+thirdparty