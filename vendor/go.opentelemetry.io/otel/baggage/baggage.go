// Copyright The OpenTelemetry Authors
// SPDX-License-Identifier: Apache-2.0

package baggage // import "go.opentelemetry.io/otel/baggage"

import (
	"errors"
	"fmt"
	"net/url"
	"strings"
	"unicode/utf8"

	"go.opentelemetry.io/otel/internal/baggage"
)

const (
	maxMembers               = 180
	maxBytesPerMembers       = 4096
	maxBytesPerBaggageString = 8192

	listDelimiter     = ","
	keyValueDelimiter = "="
	propertyDelimiter = ";"
)

var (
	errInvalidKey      = errors.New("invalid key")
	errInvalidValue    = errors.New("invalid value")
	errInvalidProperty = errors.New("invalid baggage list-member property")
	errInvalidMember   = errors.New("invalid baggage list-member")
	errMemberNumber    = errors.New("too many list-members in baggage-string")
	errMemberBytes     = errors.New("list-member too large")
	errBaggageBytes    = errors.New("baggage-string too large")
)

// Property is an additional metadata entry for a baggage list-member.
type Property struct {
	key, value string

	// hasValue indicates if a zero-value value means the property does not
	// have a value or if it was the zero-value.
	hasValue bool
}

// NewKeyProperty returns a new Property for key.
//
// The passed key must be valid, non-empty UTF-8 string.
// If key is invalid, an error will be returned.
// However, the specific Propagators that are used to transmit baggage entries across
// component boundaries may impose their own restrictions on Property key.
// For example, the W3C Baggage specification restricts the Property keys to strings that
// satisfy the token definition from RFC7230, Section 3.2.6.
// For maximum compatibility, alphanumeric value are strongly recommended to be used as Property key.
func NewKeyProperty(key string) (Property, error) {
<<<<<<< HEAD
	if !validateKey(key) {
=======
	if !validateBaggageName(key) {
>>>>>>> 45e5f78d
		return newInvalidProperty(), fmt.Errorf("%w: %q", errInvalidKey, key)
	}

	p := Property{key: key}
	return p, nil
}

// NewKeyValueProperty returns a new Property for key with value.
//
// The passed key must be compliant with W3C Baggage specification.
// The passed value must be percent-encoded as defined in W3C Baggage specification.
//
// Notice: Consider using [NewKeyValuePropertyRaw] instead
// that does not require percent-encoding of the value.
func NewKeyValueProperty(key, value string) (Property, error) {
<<<<<<< HEAD
	if !validateValue(value) {
		return newInvalidProperty(), fmt.Errorf("%w: %q", errInvalidValue, value)
	}
	decodedValue, err := url.PathUnescape(value)
	if err != nil {
=======
	if !validateKey(key) {
		return newInvalidProperty(), fmt.Errorf("%w: %q", errInvalidKey, key)
	}

	if !validateValue(value) {
		return newInvalidProperty(), fmt.Errorf("%w: %q", errInvalidValue, value)
	}
	decodedValue, err := url.PathUnescape(value)
	if err != nil {
		return newInvalidProperty(), fmt.Errorf("%w: %q", errInvalidValue, value)
	}
	return NewKeyValuePropertyRaw(key, decodedValue)
}

// NewKeyValuePropertyRaw returns a new Property for key with value.
//
// The passed key must be valid, non-empty UTF-8 string.
// The passed value must be valid UTF-8 string.
// However, the specific Propagators that are used to transmit baggage entries across
// component boundaries may impose their own restrictions on Property key.
// For example, the W3C Baggage specification restricts the Property keys to strings that
// satisfy the token definition from RFC7230, Section 3.2.6.
// For maximum compatibility, alphanumeric value are strongly recommended to be used as Property key.
func NewKeyValuePropertyRaw(key, value string) (Property, error) {
	if !validateBaggageName(key) {
		return newInvalidProperty(), fmt.Errorf("%w: %q", errInvalidKey, key)
	}
	if !validateBaggageValue(value) {
>>>>>>> 45e5f78d
		return newInvalidProperty(), fmt.Errorf("%w: %q", errInvalidValue, value)
	}
	return NewKeyValuePropertyRaw(key, decodedValue)
}

// NewKeyValuePropertyRaw returns a new Property for key with value.
//
// The passed key must be compliant with W3C Baggage specification.
func NewKeyValuePropertyRaw(key, value string) (Property, error) {
	if !validateKey(key) {
		return newInvalidProperty(), fmt.Errorf("%w: %q", errInvalidKey, key)
	}

	p := Property{
		key:      key,
		value:    value,
		hasValue: true,
	}
	return p, nil
}

func newInvalidProperty() Property {
	return Property{}
}

// parseProperty attempts to decode a Property from the passed string. It
// returns an error if the input is invalid according to the W3C Baggage
// specification.
func parseProperty(property string) (Property, error) {
	if property == "" {
		return newInvalidProperty(), nil
	}

	p, ok := parsePropertyInternal(property)
	if !ok {
		return newInvalidProperty(), fmt.Errorf("%w: %q", errInvalidProperty, property)
	}

	return p, nil
}

// validate ensures p conforms to the W3C Baggage specification, returning an
// error otherwise.
func (p Property) validate() error {
	errFunc := func(err error) error {
		return fmt.Errorf("invalid property: %w", err)
	}

<<<<<<< HEAD
	if !validateKey(p.key) {
=======
	if !validateBaggageName(p.key) {
>>>>>>> 45e5f78d
		return errFunc(fmt.Errorf("%w: %q", errInvalidKey, p.key))
	}
	if !p.hasValue && p.value != "" {
		return errFunc(errors.New("inconsistent value"))
	}
	if p.hasValue && !validateBaggageValue(p.value) {
		return errFunc(fmt.Errorf("%w: %q", errInvalidValue, p.value))
	}
	return nil
}

// Key returns the Property key.
func (p Property) Key() string {
	return p.key
}

// Value returns the Property value. Additionally, a boolean value is returned
// indicating if the returned value is the empty if the Property has a value
// that is empty or if the value is not set.
func (p Property) Value() (string, bool) {
	return p.value, p.hasValue
}

// String encodes Property into a header string compliant with the W3C Baggage
// specification.
// It would return empty string if the key is invalid with the W3C Baggage
// specification. This could happen for a UTF-8 key, as it may contain
// invalid characters.
func (p Property) String() string {
	//  W3C Baggage specification does not allow percent-encoded keys.
	if !validateKey(p.key) {
		return ""
	}

	if p.hasValue {
		return fmt.Sprintf("%s%s%v", p.key, keyValueDelimiter, valueEscape(p.value))
	}
	return p.key
}

type properties []Property

func fromInternalProperties(iProps []baggage.Property) properties {
	if len(iProps) == 0 {
		return nil
	}

	props := make(properties, len(iProps))
	for i, p := range iProps {
		props[i] = Property{
			key:      p.Key,
			value:    p.Value,
			hasValue: p.HasValue,
		}
	}
	return props
}

func (p properties) asInternal() []baggage.Property {
	if len(p) == 0 {
		return nil
	}

	iProps := make([]baggage.Property, len(p))
	for i, prop := range p {
		iProps[i] = baggage.Property{
			Key:      prop.key,
			Value:    prop.value,
			HasValue: prop.hasValue,
		}
	}
	return iProps
}

func (p properties) Copy() properties {
	if len(p) == 0 {
		return nil
	}

	props := make(properties, len(p))
	copy(props, p)
	return props
}

// validate ensures each Property in p conforms to the W3C Baggage
// specification, returning an error otherwise.
func (p properties) validate() error {
	for _, prop := range p {
		if err := prop.validate(); err != nil {
			return err
		}
	}
	return nil
}

// String encodes properties into a header string compliant with the W3C Baggage
// specification.
func (p properties) String() string {
	props := make([]string, 0, len(p))
	for _, prop := range p {
		s := prop.String()

		// Ignored empty properties.
		if s != "" {
			props = append(props, s)
		}
	}
	return strings.Join(props, propertyDelimiter)
}

// Member is a list-member of a baggage-string as defined by the W3C Baggage
// specification.
type Member struct {
	key, value string
	properties properties

	// hasData indicates whether the created property contains data or not.
	// Properties that do not contain data are invalid with no other check
	// required.
	hasData bool
}

<<<<<<< HEAD
// NewMemberRaw returns a new Member from the passed arguments.
=======
// NewMember returns a new Member from the passed arguments.
>>>>>>> 45e5f78d
//
// The passed key must be compliant with W3C Baggage specification.
// The passed value must be percent-encoded as defined in W3C Baggage specification.
//
// Notice: Consider using [NewMemberRaw] instead
// that does not require percent-encoding of the value.
func NewMember(key, value string, props ...Property) (Member, error) {
<<<<<<< HEAD
=======
	if !validateKey(key) {
		return newInvalidMember(), fmt.Errorf("%w: %q", errInvalidKey, key)
	}

>>>>>>> 45e5f78d
	if !validateValue(value) {
		return newInvalidMember(), fmt.Errorf("%w: %q", errInvalidValue, value)
	}
	decodedValue, err := url.PathUnescape(value)
	if err != nil {
		return newInvalidMember(), fmt.Errorf("%w: %q", errInvalidValue, value)
	}
	return NewMemberRaw(key, decodedValue, props...)
}

// NewMemberRaw returns a new Member from the passed arguments.
//
<<<<<<< HEAD
// The passed key must be compliant with W3C Baggage specification.
=======
// The passed key must be valid, non-empty UTF-8 string.
// The passed value must be valid UTF-8 string.
// However, the specific Propagators that are used to transmit baggage entries across
// component boundaries may impose their own restrictions on baggage key.
// For example, the W3C Baggage specification restricts the baggage keys to strings that
// satisfy the token definition from RFC7230, Section 3.2.6.
// For maximum compatibility, alphanumeric value are strongly recommended to be used as baggage key.
>>>>>>> 45e5f78d
func NewMemberRaw(key, value string, props ...Property) (Member, error) {
	m := Member{
		key:        key,
		value:      value,
		properties: properties(props).Copy(),
		hasData:    true,
	}
	if err := m.validate(); err != nil {
		return newInvalidMember(), err
	}
	return m, nil
}

func newInvalidMember() Member {
	return Member{}
}

// parseMember attempts to decode a Member from the passed string. It returns
// an error if the input is invalid according to the W3C Baggage
// specification.
func parseMember(member string) (Member, error) {
	if n := len(member); n > maxBytesPerMembers {
		return newInvalidMember(), fmt.Errorf("%w: %d", errMemberBytes, n)
	}

	var props properties
	keyValue, properties, found := strings.Cut(member, propertyDelimiter)
	if found {
		// Parse the member properties.
		for _, pStr := range strings.Split(properties, propertyDelimiter) {
			p, err := parseProperty(pStr)
			if err != nil {
				return newInvalidMember(), err
			}
			props = append(props, p)
		}
	}
	// Parse the member key/value pair.

	// Take into account a value can contain equal signs (=).
	k, v, found := strings.Cut(keyValue, keyValueDelimiter)
	if !found {
		return newInvalidMember(), fmt.Errorf("%w: %q", errInvalidMember, member)
	}
	// "Leading and trailing whitespaces are allowed but MUST be trimmed
	// when converting the header into a data structure."
	key := strings.TrimSpace(k)
	if !validateKey(key) {
		return newInvalidMember(), fmt.Errorf("%w: %q", errInvalidKey, key)
	}

<<<<<<< HEAD
	val := strings.TrimSpace(v)
	if !validateValue(val) {
=======
	rawVal := strings.TrimSpace(v)
	if !validateValue(rawVal) {
>>>>>>> 45e5f78d
		return newInvalidMember(), fmt.Errorf("%w: %q", errInvalidValue, v)
	}

	// Decode a percent-encoded value.
<<<<<<< HEAD
	value, err := url.PathUnescape(val)
	if err != nil {
		return newInvalidMember(), fmt.Errorf("%w: %v", errInvalidValue, err)
	}
=======
	unescapeVal, err := url.PathUnescape(rawVal)
	if err != nil {
		return newInvalidMember(), fmt.Errorf("%w: %w", errInvalidValue, err)
	}

	value := replaceInvalidUTF8Sequences(len(rawVal), unescapeVal)
>>>>>>> 45e5f78d
	return Member{key: key, value: value, properties: props, hasData: true}, nil
}

// replaceInvalidUTF8Sequences replaces invalid UTF-8 sequences with '�'.
func replaceInvalidUTF8Sequences(cap int, unescapeVal string) string {
	if utf8.ValidString(unescapeVal) {
		return unescapeVal
	}
	// W3C baggage spec:
	// https://github.com/w3c/baggage/blob/8c215efbeebd3fa4b1aceb937a747e56444f22f3/baggage/HTTP_HEADER_FORMAT.md?plain=1#L69

	var b strings.Builder
	b.Grow(cap)
	for i := 0; i < len(unescapeVal); {
		r, size := utf8.DecodeRuneInString(unescapeVal[i:])
		if r == utf8.RuneError && size == 1 {
			// Invalid UTF-8 sequence found, replace it with '�'
			_, _ = b.WriteString("�")
		} else {
			_, _ = b.WriteRune(r)
		}
		i += size
	}

	return b.String()
}

// validate ensures m conforms to the W3C Baggage specification.
// A key must be an ASCII string, returning an error otherwise.
func (m Member) validate() error {
	if !m.hasData {
		return fmt.Errorf("%w: %q", errInvalidMember, m)
	}

<<<<<<< HEAD
	if !validateKey(m.key) {
		return fmt.Errorf("%w: %q", errInvalidKey, m.key)
	}
=======
	if !validateBaggageName(m.key) {
		return fmt.Errorf("%w: %q", errInvalidKey, m.key)
	}
	if !validateBaggageValue(m.value) {
		return fmt.Errorf("%w: %q", errInvalidValue, m.value)
	}
>>>>>>> 45e5f78d
	return m.properties.validate()
}

// Key returns the Member key.
func (m Member) Key() string { return m.key }

// Value returns the Member value.
func (m Member) Value() string { return m.value }

// Properties returns a copy of the Member properties.
func (m Member) Properties() []Property { return m.properties.Copy() }

// String encodes Member into a header string compliant with the W3C Baggage
// specification.
// It would return empty string if the key is invalid with the W3C Baggage
// specification. This could happen for a UTF-8 key, as it may contain
// invalid characters.
func (m Member) String() string {
<<<<<<< HEAD
	// A key is just an ASCII string. A value is restricted to be
	// US-ASCII characters excluding CTLs, whitespace,
	// DQUOTE, comma, semicolon, and backslash.
	s := fmt.Sprintf("%s%s%s", m.key, keyValueDelimiter, valueEscape(m.value))
=======
	//  W3C Baggage specification does not allow percent-encoded keys.
	if !validateKey(m.key) {
		return ""
	}

	s := m.key + keyValueDelimiter + valueEscape(m.value)
>>>>>>> 45e5f78d
	if len(m.properties) > 0 {
		s += propertyDelimiter + m.properties.String()
	}
	return s
}

// Baggage is a list of baggage members representing the baggage-string as
// defined by the W3C Baggage specification.
type Baggage struct { //nolint:golint
	list baggage.List
}

// New returns a new valid Baggage. It returns an error if it results in a
// Baggage exceeding limits set in that specification.
//
// It expects all the provided members to have already been validated.
func New(members ...Member) (Baggage, error) {
	if len(members) == 0 {
		return Baggage{}, nil
	}

	b := make(baggage.List)
	for _, m := range members {
		if !m.hasData {
			return Baggage{}, errInvalidMember
		}

		// OpenTelemetry resolves duplicates by last-one-wins.
		b[m.key] = baggage.Item{
			Value:      m.value,
			Properties: m.properties.asInternal(),
		}
	}

	// Check member numbers after deduplication.
	if len(b) > maxMembers {
		return Baggage{}, errMemberNumber
	}

	bag := Baggage{b}
	if n := len(bag.String()); n > maxBytesPerBaggageString {
		return Baggage{}, fmt.Errorf("%w: %d", errBaggageBytes, n)
	}

	return bag, nil
}

// Parse attempts to decode a baggage-string from the passed string. It
// returns an error if the input is invalid according to the W3C Baggage
// specification.
//
// If there are duplicate list-members contained in baggage, the last one
// defined (reading left-to-right) will be the only one kept. This diverges
// from the W3C Baggage specification which allows duplicate list-members, but
// conforms to the OpenTelemetry Baggage specification.
func Parse(bStr string) (Baggage, error) {
	if bStr == "" {
		return Baggage{}, nil
	}

	if n := len(bStr); n > maxBytesPerBaggageString {
		return Baggage{}, fmt.Errorf("%w: %d", errBaggageBytes, n)
	}

	b := make(baggage.List)
	for _, memberStr := range strings.Split(bStr, listDelimiter) {
		m, err := parseMember(memberStr)
		if err != nil {
			return Baggage{}, err
		}
		// OpenTelemetry resolves duplicates by last-one-wins.
		b[m.key] = baggage.Item{
			Value:      m.value,
			Properties: m.properties.asInternal(),
		}
	}

	// OpenTelemetry does not allow for duplicate list-members, but the W3C
	// specification does. Now that we have deduplicated, ensure the baggage
	// does not exceed list-member limits.
	if len(b) > maxMembers {
		return Baggage{}, errMemberNumber
	}

	return Baggage{b}, nil
}

// Member returns the baggage list-member identified by key.
//
// If there is no list-member matching the passed key the returned Member will
// be a zero-value Member.
// The returned member is not validated, as we assume the validation happened
// when it was added to the Baggage.
func (b Baggage) Member(key string) Member {
	v, ok := b.list[key]
	if !ok {
		// We do not need to worry about distinguishing between the situation
		// where a zero-valued Member is included in the Baggage because a
		// zero-valued Member is invalid according to the W3C Baggage
		// specification (it has an empty key).
		return newInvalidMember()
	}

	return Member{
		key:        key,
		value:      v.Value,
		properties: fromInternalProperties(v.Properties),
		hasData:    true,
	}
}

// Members returns all the baggage list-members.
// The order of the returned list-members is not significant.
//
// The returned members are not validated, as we assume the validation happened
// when they were added to the Baggage.
func (b Baggage) Members() []Member {
	if len(b.list) == 0 {
		return nil
	}

	members := make([]Member, 0, len(b.list))
	for k, v := range b.list {
		members = append(members, Member{
			key:        k,
			value:      v.Value,
			properties: fromInternalProperties(v.Properties),
			hasData:    true,
		})
	}
	return members
}

// SetMember returns a copy of the Baggage with the member included. If the
// baggage contains a Member with the same key, the existing Member is
// replaced.
//
// If member is invalid according to the W3C Baggage specification, an error
// is returned with the original Baggage.
func (b Baggage) SetMember(member Member) (Baggage, error) {
	if !member.hasData {
		return b, errInvalidMember
	}

	n := len(b.list)
	if _, ok := b.list[member.key]; !ok {
		n++
	}
	list := make(baggage.List, n)

	for k, v := range b.list {
		// Do not copy if we are just going to overwrite.
		if k == member.key {
			continue
		}
		list[k] = v
	}

	list[member.key] = baggage.Item{
		Value:      member.value,
		Properties: member.properties.asInternal(),
	}

	return Baggage{list: list}, nil
}

// DeleteMember returns a copy of the Baggage with the list-member identified
// by key removed.
func (b Baggage) DeleteMember(key string) Baggage {
	n := len(b.list)
	if _, ok := b.list[key]; ok {
		n--
	}
	list := make(baggage.List, n)

	for k, v := range b.list {
		if k == key {
			continue
		}
		list[k] = v
	}

	return Baggage{list: list}
}

// Len returns the number of list-members in the Baggage.
func (b Baggage) Len() int {
	return len(b.list)
}

// String encodes Baggage into a header string compliant with the W3C Baggage
// specification.
<<<<<<< HEAD
=======
// It would ignore members where the member key is invalid with the W3C Baggage
// specification. This could happen for a UTF-8 key, as it may contain
// invalid characters.
>>>>>>> 45e5f78d
func (b Baggage) String() string {
	members := make([]string, 0, len(b.list))
	for k, v := range b.list {
		s := Member{
			key:        k,
			value:      v.Value,
			properties: fromInternalProperties(v.Properties),
		}.String()

		// Ignored empty members.
		if s != "" {
			members = append(members, s)
		}
	}
	return strings.Join(members, listDelimiter)
}

// parsePropertyInternal attempts to decode a Property from the passed string.
// It follows the spec at https://www.w3.org/TR/baggage/#definition.
func parsePropertyInternal(s string) (p Property, ok bool) {
	// For the entire function we will use "   key    =    value  " as an example.
	// Attempting to parse the key.
	// First skip spaces at the beginning "<   >key    =    value  " (they could be empty).
	index := skipSpace(s, 0)

	// Parse the key: "   <key>    =    value  ".
	keyStart := index
	keyEnd := index
	for _, c := range s[keyStart:] {
		if !validateKeyChar(c) {
			break
		}
		keyEnd++
	}

	// If we couldn't find any valid key character,
	// it means the key is either empty or invalid.
	if keyStart == keyEnd {
		return
	}

	// Skip spaces after the key: "   key<    >=    value  ".
	index = skipSpace(s, keyEnd)

	if index == len(s) {
		// A key can have no value, like: "   key    ".
		ok = true
		p.key = s[keyStart:keyEnd]
		return
	}

	// If we have not reached the end and we can't find the '=' delimiter,
	// it means the property is invalid.
	if s[index] != keyValueDelimiter[0] {
		return
	}

	// Attempting to parse the value.
	// Match: "   key    =<    >value  ".
	index = skipSpace(s, index+1)

	// Match the value string: "   key    =    <value>  ".
	// A valid property can be: "   key    =".
	// Therefore, we don't have to check if the value is empty.
	valueStart := index
	valueEnd := index
	for _, c := range s[valueStart:] {
		if !validateValueChar(c) {
			break
		}
		valueEnd++
	}

	// Skip all trailing whitespaces: "   key    =    value<  >".
	index = skipSpace(s, valueEnd)

	// If after looking for the value and skipping whitespaces
	// we have not reached the end, it means the property is
	// invalid, something like: "   key    =    value  value1".
	if index != len(s) {
		return
	}

	// Decode a percent-encoded value.
<<<<<<< HEAD
	value, err := url.PathUnescape(s[valueStart:valueEnd])
	if err != nil {
		return
	}
=======
	rawVal := s[valueStart:valueEnd]
	unescapeVal, err := url.PathUnescape(rawVal)
	if err != nil {
		return
	}
	value := replaceInvalidUTF8Sequences(len(rawVal), unescapeVal)
>>>>>>> 45e5f78d

	ok = true
	p.key = s[keyStart:keyEnd]
	p.hasValue = true

	p.value = value
	return
}

func skipSpace(s string, offset int) int {
	i := offset
	for ; i < len(s); i++ {
		c := s[i]
		if c != ' ' && c != '\t' {
			break
		}
	}
	return i
}

<<<<<<< HEAD
=======
var safeKeyCharset = [utf8.RuneSelf]bool{
	// 0x23 to 0x27
	'#':  true,
	'$':  true,
	'%':  true,
	'&':  true,
	'\'': true,

	// 0x30 to 0x39
	'0': true,
	'1': true,
	'2': true,
	'3': true,
	'4': true,
	'5': true,
	'6': true,
	'7': true,
	'8': true,
	'9': true,

	// 0x41 to 0x5a
	'A': true,
	'B': true,
	'C': true,
	'D': true,
	'E': true,
	'F': true,
	'G': true,
	'H': true,
	'I': true,
	'J': true,
	'K': true,
	'L': true,
	'M': true,
	'N': true,
	'O': true,
	'P': true,
	'Q': true,
	'R': true,
	'S': true,
	'T': true,
	'U': true,
	'V': true,
	'W': true,
	'X': true,
	'Y': true,
	'Z': true,

	// 0x5e to 0x7a
	'^': true,
	'_': true,
	'`': true,
	'a': true,
	'b': true,
	'c': true,
	'd': true,
	'e': true,
	'f': true,
	'g': true,
	'h': true,
	'i': true,
	'j': true,
	'k': true,
	'l': true,
	'm': true,
	'n': true,
	'o': true,
	'p': true,
	'q': true,
	'r': true,
	's': true,
	't': true,
	'u': true,
	'v': true,
	'w': true,
	'x': true,
	'y': true,
	'z': true,

	// remainder
	'!': true,
	'*': true,
	'+': true,
	'-': true,
	'.': true,
	'|': true,
	'~': true,
}

// validateBaggageName checks if the string is a valid OpenTelemetry Baggage name.
// Baggage name is a valid, non-empty UTF-8 string.
func validateBaggageName(s string) bool {
	if len(s) == 0 {
		return false
	}

	return utf8.ValidString(s)
}

// validateBaggageValue checks if the string is a valid OpenTelemetry Baggage value.
// Baggage value is a valid UTF-8 strings.
// Empty string is also a valid UTF-8 string.
func validateBaggageValue(s string) bool {
	return utf8.ValidString(s)
}

// validateKey checks if the string is a valid W3C Baggage key.
>>>>>>> 45e5f78d
func validateKey(s string) bool {
	if len(s) == 0 {
		return false
	}

	for _, c := range s {
		if !validateKeyChar(c) {
			return false
		}
	}

	return true
}

func validateKeyChar(c int32) bool {
<<<<<<< HEAD
	return (c >= 0x23 && c <= 0x27) ||
		(c >= 0x30 && c <= 0x39) ||
		(c >= 0x41 && c <= 0x5a) ||
		(c >= 0x5e && c <= 0x7a) ||
		c == 0x21 ||
		c == 0x2a ||
		c == 0x2b ||
		c == 0x2d ||
		c == 0x2e ||
		c == 0x7c ||
		c == 0x7e
}

=======
	return c >= 0 && c < int32(utf8.RuneSelf) && safeKeyCharset[c]
}

// validateValue checks if the string is a valid W3C Baggage value.
>>>>>>> 45e5f78d
func validateValue(s string) bool {
	for _, c := range s {
		if !validateValueChar(c) {
			return false
		}
	}

	return true
}

<<<<<<< HEAD
func validateValueChar(c int32) bool {
	return c == 0x21 ||
		(c >= 0x23 && c <= 0x2b) ||
		(c >= 0x2d && c <= 0x3a) ||
		(c >= 0x3c && c <= 0x5b) ||
		(c >= 0x5d && c <= 0x7e)
=======
var safeValueCharset = [utf8.RuneSelf]bool{
	'!': true, // 0x21

	// 0x23 to 0x2b
	'#':  true,
	'$':  true,
	'%':  true,
	'&':  true,
	'\'': true,
	'(':  true,
	')':  true,
	'*':  true,
	'+':  true,

	// 0x2d to 0x3a
	'-': true,
	'.': true,
	'/': true,
	'0': true,
	'1': true,
	'2': true,
	'3': true,
	'4': true,
	'5': true,
	'6': true,
	'7': true,
	'8': true,
	'9': true,
	':': true,

	// 0x3c to 0x5b
	'<': true, // 0x3C
	'=': true, // 0x3D
	'>': true, // 0x3E
	'?': true, // 0x3F
	'@': true, // 0x40
	'A': true, // 0x41
	'B': true, // 0x42
	'C': true, // 0x43
	'D': true, // 0x44
	'E': true, // 0x45
	'F': true, // 0x46
	'G': true, // 0x47
	'H': true, // 0x48
	'I': true, // 0x49
	'J': true, // 0x4A
	'K': true, // 0x4B
	'L': true, // 0x4C
	'M': true, // 0x4D
	'N': true, // 0x4E
	'O': true, // 0x4F
	'P': true, // 0x50
	'Q': true, // 0x51
	'R': true, // 0x52
	'S': true, // 0x53
	'T': true, // 0x54
	'U': true, // 0x55
	'V': true, // 0x56
	'W': true, // 0x57
	'X': true, // 0x58
	'Y': true, // 0x59
	'Z': true, // 0x5A
	'[': true, // 0x5B

	// 0x5d to 0x7e
	']': true, // 0x5D
	'^': true, // 0x5E
	'_': true, // 0x5F
	'`': true, // 0x60
	'a': true, // 0x61
	'b': true, // 0x62
	'c': true, // 0x63
	'd': true, // 0x64
	'e': true, // 0x65
	'f': true, // 0x66
	'g': true, // 0x67
	'h': true, // 0x68
	'i': true, // 0x69
	'j': true, // 0x6A
	'k': true, // 0x6B
	'l': true, // 0x6C
	'm': true, // 0x6D
	'n': true, // 0x6E
	'o': true, // 0x6F
	'p': true, // 0x70
	'q': true, // 0x71
	'r': true, // 0x72
	's': true, // 0x73
	't': true, // 0x74
	'u': true, // 0x75
	'v': true, // 0x76
	'w': true, // 0x77
	'x': true, // 0x78
	'y': true, // 0x79
	'z': true, // 0x7A
	'{': true, // 0x7B
	'|': true, // 0x7C
	'}': true, // 0x7D
	'~': true, // 0x7E
}

func validateValueChar(c int32) bool {
	return c >= 0 && c < int32(utf8.RuneSelf) && safeValueCharset[c]
>>>>>>> 45e5f78d
}

// valueEscape escapes the string so it can be safely placed inside a baggage value,
// replacing special characters with %XX sequences as needed.
//
// The implementation is based on:
// https://github.com/golang/go/blob/f6509cf5cdbb5787061b784973782933c47f1782/src/net/url/url.go#L285.
func valueEscape(s string) string {
	hexCount := 0
	for i := 0; i < len(s); i++ {
		c := s[i]
		if shouldEscape(c) {
			hexCount++
		}
	}

	if hexCount == 0 {
		return s
	}

	var buf [64]byte
	var t []byte

	required := len(s) + 2*hexCount
	if required <= len(buf) {
		t = buf[:required]
	} else {
		t = make([]byte, required)
	}

	j := 0
	for i := 0; i < len(s); i++ {
		c := s[i]
		if shouldEscape(s[i]) {
			const upperhex = "0123456789ABCDEF"
			t[j] = '%'
			t[j+1] = upperhex[c>>4]
			t[j+2] = upperhex[c&15]
			j += 3
		} else {
			t[j] = c
			j++
		}
	}

	return string(t)
}

// shouldEscape returns true if the specified byte should be escaped when
// appearing in a baggage value string.
func shouldEscape(c byte) bool {
	if c == '%' {
		// The percent character must be encoded so that percent-encoding can work.
		return true
	}
	return !validateValueChar(int32(c))
}<|MERGE_RESOLUTION|>--- conflicted
+++ resolved
@@ -52,11 +52,7 @@
 // satisfy the token definition from RFC7230, Section 3.2.6.
 // For maximum compatibility, alphanumeric value are strongly recommended to be used as Property key.
 func NewKeyProperty(key string) (Property, error) {
-<<<<<<< HEAD
-	if !validateKey(key) {
-=======
 	if !validateBaggageName(key) {
->>>>>>> 45e5f78d
 		return newInvalidProperty(), fmt.Errorf("%w: %q", errInvalidKey, key)
 	}
 
@@ -72,13 +68,6 @@
 // Notice: Consider using [NewKeyValuePropertyRaw] instead
 // that does not require percent-encoding of the value.
 func NewKeyValueProperty(key, value string) (Property, error) {
-<<<<<<< HEAD
-	if !validateValue(value) {
-		return newInvalidProperty(), fmt.Errorf("%w: %q", errInvalidValue, value)
-	}
-	decodedValue, err := url.PathUnescape(value)
-	if err != nil {
-=======
 	if !validateKey(key) {
 		return newInvalidProperty(), fmt.Errorf("%w: %q", errInvalidKey, key)
 	}
@@ -107,7 +96,10 @@
 		return newInvalidProperty(), fmt.Errorf("%w: %q", errInvalidKey, key)
 	}
 	if !validateBaggageValue(value) {
->>>>>>> 45e5f78d
+		return newInvalidProperty(), fmt.Errorf("%w: %q", errInvalidValue, value)
+	}
+	decodedValue, err := url.PathUnescape(value)
+	if err != nil {
 		return newInvalidProperty(), fmt.Errorf("%w: %q", errInvalidValue, value)
 	}
 	return NewKeyValuePropertyRaw(key, decodedValue)
@@ -156,11 +148,7 @@
 		return fmt.Errorf("invalid property: %w", err)
 	}
 
-<<<<<<< HEAD
-	if !validateKey(p.key) {
-=======
 	if !validateBaggageName(p.key) {
->>>>>>> 45e5f78d
 		return errFunc(fmt.Errorf("%w: %q", errInvalidKey, p.key))
 	}
 	if !p.hasValue && p.value != "" {
@@ -283,11 +271,7 @@
 	hasData bool
 }
 
-<<<<<<< HEAD
-// NewMemberRaw returns a new Member from the passed arguments.
-=======
 // NewMember returns a new Member from the passed arguments.
->>>>>>> 45e5f78d
 //
 // The passed key must be compliant with W3C Baggage specification.
 // The passed value must be percent-encoded as defined in W3C Baggage specification.
@@ -295,13 +279,10 @@
 // Notice: Consider using [NewMemberRaw] instead
 // that does not require percent-encoding of the value.
 func NewMember(key, value string, props ...Property) (Member, error) {
-<<<<<<< HEAD
-=======
 	if !validateKey(key) {
 		return newInvalidMember(), fmt.Errorf("%w: %q", errInvalidKey, key)
 	}
 
->>>>>>> 45e5f78d
 	if !validateValue(value) {
 		return newInvalidMember(), fmt.Errorf("%w: %q", errInvalidValue, value)
 	}
@@ -314,9 +295,6 @@
 
 // NewMemberRaw returns a new Member from the passed arguments.
 //
-<<<<<<< HEAD
-// The passed key must be compliant with W3C Baggage specification.
-=======
 // The passed key must be valid, non-empty UTF-8 string.
 // The passed value must be valid UTF-8 string.
 // However, the specific Propagators that are used to transmit baggage entries across
@@ -324,7 +302,6 @@
 // For example, the W3C Baggage specification restricts the baggage keys to strings that
 // satisfy the token definition from RFC7230, Section 3.2.6.
 // For maximum compatibility, alphanumeric value are strongly recommended to be used as baggage key.
->>>>>>> 45e5f78d
 func NewMemberRaw(key, value string, props ...Property) (Member, error) {
 	m := Member{
 		key:        key,
@@ -376,30 +353,18 @@
 		return newInvalidMember(), fmt.Errorf("%w: %q", errInvalidKey, key)
 	}
 
-<<<<<<< HEAD
-	val := strings.TrimSpace(v)
-	if !validateValue(val) {
-=======
 	rawVal := strings.TrimSpace(v)
 	if !validateValue(rawVal) {
->>>>>>> 45e5f78d
 		return newInvalidMember(), fmt.Errorf("%w: %q", errInvalidValue, v)
 	}
 
 	// Decode a percent-encoded value.
-<<<<<<< HEAD
-	value, err := url.PathUnescape(val)
-	if err != nil {
-		return newInvalidMember(), fmt.Errorf("%w: %v", errInvalidValue, err)
-	}
-=======
 	unescapeVal, err := url.PathUnescape(rawVal)
 	if err != nil {
 		return newInvalidMember(), fmt.Errorf("%w: %w", errInvalidValue, err)
 	}
 
 	value := replaceInvalidUTF8Sequences(len(rawVal), unescapeVal)
->>>>>>> 45e5f78d
 	return Member{key: key, value: value, properties: props, hasData: true}, nil
 }
 
@@ -434,18 +399,12 @@
 		return fmt.Errorf("%w: %q", errInvalidMember, m)
 	}
 
-<<<<<<< HEAD
-	if !validateKey(m.key) {
-		return fmt.Errorf("%w: %q", errInvalidKey, m.key)
-	}
-=======
 	if !validateBaggageName(m.key) {
 		return fmt.Errorf("%w: %q", errInvalidKey, m.key)
 	}
 	if !validateBaggageValue(m.value) {
 		return fmt.Errorf("%w: %q", errInvalidValue, m.value)
 	}
->>>>>>> 45e5f78d
 	return m.properties.validate()
 }
 
@@ -464,19 +423,12 @@
 // specification. This could happen for a UTF-8 key, as it may contain
 // invalid characters.
 func (m Member) String() string {
-<<<<<<< HEAD
-	// A key is just an ASCII string. A value is restricted to be
-	// US-ASCII characters excluding CTLs, whitespace,
-	// DQUOTE, comma, semicolon, and backslash.
-	s := fmt.Sprintf("%s%s%s", m.key, keyValueDelimiter, valueEscape(m.value))
-=======
 	//  W3C Baggage specification does not allow percent-encoded keys.
 	if !validateKey(m.key) {
 		return ""
 	}
 
 	s := m.key + keyValueDelimiter + valueEscape(m.value)
->>>>>>> 45e5f78d
 	if len(m.properties) > 0 {
 		s += propertyDelimiter + m.properties.String()
 	}
@@ -669,12 +621,9 @@
 
 // String encodes Baggage into a header string compliant with the W3C Baggage
 // specification.
-<<<<<<< HEAD
-=======
 // It would ignore members where the member key is invalid with the W3C Baggage
 // specification. This could happen for a UTF-8 key, as it may contain
 // invalid characters.
->>>>>>> 45e5f78d
 func (b Baggage) String() string {
 	members := make([]string, 0, len(b.list))
 	for k, v := range b.list {
@@ -759,19 +708,12 @@
 	}
 
 	// Decode a percent-encoded value.
-<<<<<<< HEAD
-	value, err := url.PathUnescape(s[valueStart:valueEnd])
-	if err != nil {
-		return
-	}
-=======
 	rawVal := s[valueStart:valueEnd]
 	unescapeVal, err := url.PathUnescape(rawVal)
 	if err != nil {
 		return
 	}
 	value := replaceInvalidUTF8Sequences(len(rawVal), unescapeVal)
->>>>>>> 45e5f78d
 
 	ok = true
 	p.key = s[keyStart:keyEnd]
@@ -792,8 +734,6 @@
 	return i
 }
 
-<<<<<<< HEAD
-=======
 var safeKeyCharset = [utf8.RuneSelf]bool{
 	// 0x23 to 0x27
 	'#':  true,
@@ -901,7 +841,6 @@
 }
 
 // validateKey checks if the string is a valid W3C Baggage key.
->>>>>>> 45e5f78d
 func validateKey(s string) bool {
 	if len(s) == 0 {
 		return false
@@ -917,26 +856,10 @@
 }
 
 func validateKeyChar(c int32) bool {
-<<<<<<< HEAD
-	return (c >= 0x23 && c <= 0x27) ||
-		(c >= 0x30 && c <= 0x39) ||
-		(c >= 0x41 && c <= 0x5a) ||
-		(c >= 0x5e && c <= 0x7a) ||
-		c == 0x21 ||
-		c == 0x2a ||
-		c == 0x2b ||
-		c == 0x2d ||
-		c == 0x2e ||
-		c == 0x7c ||
-		c == 0x7e
-}
-
-=======
 	return c >= 0 && c < int32(utf8.RuneSelf) && safeKeyCharset[c]
 }
 
 // validateValue checks if the string is a valid W3C Baggage value.
->>>>>>> 45e5f78d
 func validateValue(s string) bool {
 	for _, c := range s {
 		if !validateValueChar(c) {
@@ -947,14 +870,6 @@
 	return true
 }
 
-<<<<<<< HEAD
-func validateValueChar(c int32) bool {
-	return c == 0x21 ||
-		(c >= 0x23 && c <= 0x2b) ||
-		(c >= 0x2d && c <= 0x3a) ||
-		(c >= 0x3c && c <= 0x5b) ||
-		(c >= 0x5d && c <= 0x7e)
-=======
 var safeValueCharset = [utf8.RuneSelf]bool{
 	'!': true, // 0x21
 
@@ -1058,7 +973,6 @@
 
 func validateValueChar(c int32) bool {
 	return c >= 0 && c < int32(utf8.RuneSelf) && safeValueCharset[c]
->>>>>>> 45e5f78d
 }
 
 // valueEscape escapes the string so it can be safely placed inside a baggage value,
