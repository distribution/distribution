--- conflicted
+++ resolved
@@ -149,7 +149,6 @@
 }
 
 // Merge creates a new [Resource] by merging a and b.
-<<<<<<< HEAD
 //
 // If there are common keys between a and b, then the value from b will
 // overwrite the value from a, even if b's value is empty.
@@ -171,29 +170,6 @@
 //     returned Resource. It is up to the caller to determine if this returned
 //     Resource should be used or not.
 //
-=======
-//
-// If there are common keys between a and b, then the value from b will
-// overwrite the value from a, even if b's value is empty.
-//
-// The SchemaURL of the resources will be merged according to the
-// [OpenTelemetry specification rules]:
-//
-//   - If a's schema URL is empty then the returned Resource's schema URL will
-//     be set to the schema URL of b,
-//   - Else if b's schema URL is empty then the returned Resource's schema URL
-//     will be set to the schema URL of a,
-//   - Else if the schema URLs of a and b are the same then that will be the
-//     schema URL of the returned Resource,
-//   - Else this is a merging error. If the resources have different,
-//     non-empty, schema URLs an error containing [ErrSchemaURLConflict] will
-//     be returned with the merged Resource. The merged Resource will have an
-//     empty schema URL. It may be the case that some unintended attributes
-//     have been overwritten or old semantic conventions persisted in the
-//     returned Resource. It is up to the caller to determine if this returned
-//     Resource should be used or not.
-//
->>>>>>> 45e5f78d
 // [OpenTelemetry specification rules]: https://github.com/open-telemetry/opentelemetry-specification/blob/v1.20.0/specification/resource/sdk.md#merge
 func Merge(a, b *Resource) (*Resource, error) {
 	if a == nil && b == nil {
