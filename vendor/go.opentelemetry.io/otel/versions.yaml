--- conflicted
+++ resolved
@@ -3,26 +3,13 @@
 
 module-sets:
   stable-v1:
-<<<<<<< HEAD
-    version: v1.25.0
-=======
     version: v1.32.0
->>>>>>> 45e5f78d
     modules:
       - go.opentelemetry.io/otel
       - go.opentelemetry.io/otel/bridge/opencensus
       - go.opentelemetry.io/otel/bridge/opencensus/test
       - go.opentelemetry.io/otel/bridge/opentracing
       - go.opentelemetry.io/otel/bridge/opentracing/test
-<<<<<<< HEAD
-      - go.opentelemetry.io/otel/example/dice
-      - go.opentelemetry.io/otel/example/namedtracer
-      - go.opentelemetry.io/otel/example/opencensus
-      - go.opentelemetry.io/otel/example/otel-collector
-      - go.opentelemetry.io/otel/example/passthrough
-      - go.opentelemetry.io/otel/example/zipkin
-=======
->>>>>>> 45e5f78d
       - go.opentelemetry.io/otel/exporters/otlp/otlpmetric/otlpmetricgrpc
       - go.opentelemetry.io/otel/exporters/otlp/otlpmetric/otlpmetrichttp
       - go.opentelemetry.io/otel/exporters/otlp/otlptrace
@@ -36,18 +23,6 @@
       - go.opentelemetry.io/otel/sdk/metric
       - go.opentelemetry.io/otel/trace
   experimental-metrics:
-<<<<<<< HEAD
-    version: v0.47.0
-    modules:
-      - go.opentelemetry.io/otel/example/prometheus
-      - go.opentelemetry.io/otel/exporters/prometheus
-  experimental-logs:
-    version: v0.1.0-alpha
-    modules:
-      - go.opentelemetry.io/otel/log
-  experimental-schema:
-    version: v0.0.8
-=======
     version: v0.54.0
     modules:
       - go.opentelemetry.io/otel/exporters/prometheus
@@ -61,7 +36,6 @@
       - go.opentelemetry.io/otel/exporters/stdout/stdoutlog
   experimental-schema:
     version: v0.0.11
->>>>>>> 45e5f78d
     modules:
       - go.opentelemetry.io/otel/schema
 excluded-modules:
