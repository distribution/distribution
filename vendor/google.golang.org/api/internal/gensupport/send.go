--- conflicted
+++ resolved
@@ -48,10 +48,6 @@
 	if ctx != nil {
 		headers := callctx.HeadersFromContext(ctx)
 		for k, vals := range headers {
-<<<<<<< HEAD
-			for _, v := range vals {
-				req.Header.Add(k, v)
-=======
 			if k == "x-goog-api-client" {
 				// Merge all values into a single "x-goog-api-client" header.
 				var mergedVal strings.Builder
@@ -70,7 +66,6 @@
 				for _, v := range vals {
 					req.Header.Add(k, v)
 				}
->>>>>>> 45e5f78d
 			}
 		}
 	}
