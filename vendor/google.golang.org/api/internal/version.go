--- conflicted
+++ resolved
@@ -5,8 +5,4 @@
 package internal
 
 // Version is the current tagged release of the library.
-<<<<<<< HEAD
-const Version = "0.170.0"
-=======
-const Version = "0.197.0"
->>>>>>> 45e5f78d
+const Version = "0.197.0"