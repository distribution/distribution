--- conflicted
+++ resolved
@@ -29,8 +29,6 @@
   "endpoints": [
     {
       "description": "Regional Endpoint",
-<<<<<<< HEAD
-=======
       "endpointUrl": "https://storage.europe-west3.rep.googleapis.com/",
       "location": "europe-west3"
     },
@@ -41,16 +39,11 @@
     },
     {
       "description": "Regional Endpoint",
->>>>>>> 45e5f78d
       "endpointUrl": "https://storage.me-central2.rep.googleapis.com/",
       "location": "me-central2"
     }
   ],
-<<<<<<< HEAD
-  "etag": "\"37303437343235343136323638383931333233\"",
-=======
   "etag": "\"38363036373236373330353534313035333932\"",
->>>>>>> 45e5f78d
   "icons": {
     "x16": "https://www.google.com/images/icons/product/cloud_storage-16.png",
     "x32": "https://www.google.com/images/icons/product/cloud_storage-32.png"
@@ -1500,8 +1493,6 @@
           "parameters": {
             "bucket": {
               "description": "Name of the bucket in which the folder resides.",
-<<<<<<< HEAD
-=======
               "location": "path",
               "required": true,
               "type": "string"
@@ -1739,536 +1730,6 @@
               "location": "query",
               "type": "boolean"
             },
-            "bucket": {
-              "description": "Name of the bucket containing the managed folder.",
-              "location": "path",
-              "required": true,
-              "type": "string"
-            },
-            "ifMetagenerationMatch": {
-              "description": "If set, only deletes the managed folder if its metageneration matches this value.",
-              "format": "int64",
-              "location": "query",
-              "type": "string"
-            },
-            "ifMetagenerationNotMatch": {
-              "description": "If set, only deletes the managed folder if its metageneration does not match this value.",
-              "format": "int64",
-              "location": "query",
-              "type": "string"
-            },
-            "managedFolder": {
-              "description": "The managed folder name/path.",
-              "location": "path",
-              "required": true,
-              "type": "string"
-            }
-          },
-          "path": "b/{bucket}/managedFolders/{managedFolder}",
-          "scopes": [
-            "https://www.googleapis.com/auth/cloud-platform",
-            "https://www.googleapis.com/auth/devstorage.full_control",
-            "https://www.googleapis.com/auth/devstorage.read_write"
-          ]
-        },
-        "get": {
-          "description": "Returns metadata of the specified managed folder.",
-          "httpMethod": "GET",
-          "id": "storage.managedFolders.get",
-          "parameterOrder": [
-            "bucket",
-            "managedFolder"
-          ],
-          "parameters": {
-            "bucket": {
-              "description": "Name of the bucket containing the managed folder.",
-              "location": "path",
-              "required": true,
-              "type": "string"
-            },
-            "ifMetagenerationMatch": {
-              "description": "Makes the return of the managed folder metadata conditional on whether the managed folder's current metageneration matches the given value.",
-              "format": "int64",
-              "location": "query",
-              "type": "string"
-            },
-            "ifMetagenerationNotMatch": {
-              "description": "Makes the return of the managed folder metadata conditional on whether the managed folder's current metageneration does not match the given value.",
-              "format": "int64",
-              "location": "query",
-              "type": "string"
-            },
-            "managedFolder": {
-              "description": "The managed folder name/path.",
-              "location": "path",
-              "required": true,
-              "type": "string"
-            }
-          },
-          "path": "b/{bucket}/managedFolders/{managedFolder}",
-          "response": {
-            "$ref": "ManagedFolder"
-          },
-          "scopes": [
-            "https://www.googleapis.com/auth/cloud-platform",
-            "https://www.googleapis.com/auth/cloud-platform.read-only",
-            "https://www.googleapis.com/auth/devstorage.full_control",
-            "https://www.googleapis.com/auth/devstorage.read_only",
-            "https://www.googleapis.com/auth/devstorage.read_write"
-          ]
-        },
-        "getIamPolicy": {
-          "description": "Returns an IAM policy for the specified managed folder.",
-          "httpMethod": "GET",
-          "id": "storage.managedFolders.getIamPolicy",
-          "parameterOrder": [
-            "bucket",
-            "managedFolder"
-          ],
-          "parameters": {
-            "bucket": {
-              "description": "Name of the bucket containing the managed folder.",
-              "location": "path",
-              "required": true,
-              "type": "string"
-            },
-            "managedFolder": {
-              "description": "The managed folder name/path.",
-              "location": "path",
-              "required": true,
-              "type": "string"
-            },
-            "optionsRequestedPolicyVersion": {
-              "description": "The IAM policy format version to be returned. If the optionsRequestedPolicyVersion is for an older version that doesn't support part of the requested IAM policy, the request fails.",
-              "format": "int32",
-              "location": "query",
-              "minimum": "1",
-              "type": "integer"
-            },
-            "userProject": {
-              "description": "The project to be billed for this request. Required for Requester Pays buckets.",
-              "location": "query",
-              "type": "string"
-            }
-          },
-          "path": "b/{bucket}/managedFolders/{managedFolder}/iam",
-          "response": {
-            "$ref": "Policy"
-          },
-          "scopes": [
-            "https://www.googleapis.com/auth/cloud-platform",
-            "https://www.googleapis.com/auth/cloud-platform.read-only",
-            "https://www.googleapis.com/auth/devstorage.full_control",
-            "https://www.googleapis.com/auth/devstorage.read_only",
-            "https://www.googleapis.com/auth/devstorage.read_write"
-          ]
-        },
-        "insert": {
-          "description": "Creates a new managed folder.",
-          "httpMethod": "POST",
-          "id": "storage.managedFolders.insert",
-          "parameterOrder": [
-            "bucket"
-          ],
-          "parameters": {
-            "bucket": {
-              "description": "Name of the bucket containing the managed folder.",
-              "location": "path",
-              "required": true,
-              "type": "string"
-            }
-          },
-          "path": "b/{bucket}/managedFolders",
-          "request": {
-            "$ref": "ManagedFolder"
-          },
-          "response": {
-            "$ref": "ManagedFolder"
-          },
-          "scopes": [
-            "https://www.googleapis.com/auth/cloud-platform",
-            "https://www.googleapis.com/auth/devstorage.full_control",
-            "https://www.googleapis.com/auth/devstorage.read_write"
-          ]
-        },
-        "list": {
-          "description": "Lists managed folders in the given bucket.",
-          "httpMethod": "GET",
-          "id": "storage.managedFolders.list",
-          "parameterOrder": [
-            "bucket"
-          ],
-          "parameters": {
-            "bucket": {
-              "description": "Name of the bucket containing the managed folder.",
-              "location": "path",
-              "required": true,
-              "type": "string"
-            },
-            "pageSize": {
-              "description": "Maximum number of items to return in a single page of responses.",
-              "format": "int32",
-              "location": "query",
-              "minimum": "0",
-              "type": "integer"
-            },
-            "pageToken": {
-              "description": "A previously-returned page token representing part of the larger set of results to view.",
-              "location": "query",
-              "type": "string"
-            },
-            "prefix": {
-              "description": "The managed folder name/path prefix to filter the output list of results.",
-              "location": "query",
-              "type": "string"
-            }
-          },
-          "path": "b/{bucket}/managedFolders",
-          "response": {
-            "$ref": "ManagedFolders"
-          },
-          "scopes": [
-            "https://www.googleapis.com/auth/cloud-platform",
-            "https://www.googleapis.com/auth/cloud-platform.read-only",
-            "https://www.googleapis.com/auth/devstorage.full_control",
-            "https://www.googleapis.com/auth/devstorage.read_only",
-            "https://www.googleapis.com/auth/devstorage.read_write"
-          ]
-        },
-        "setIamPolicy": {
-          "description": "Updates an IAM policy for the specified managed folder.",
-          "httpMethod": "PUT",
-          "id": "storage.managedFolders.setIamPolicy",
-          "parameterOrder": [
-            "bucket",
-            "managedFolder"
-          ],
-          "parameters": {
-            "bucket": {
-              "description": "Name of the bucket containing the managed folder.",
-              "location": "path",
-              "required": true,
-              "type": "string"
-            },
-            "managedFolder": {
-              "description": "The managed folder name/path.",
-              "location": "path",
-              "required": true,
-              "type": "string"
-            },
-            "userProject": {
-              "description": "The project to be billed for this request. Required for Requester Pays buckets.",
-              "location": "query",
-              "type": "string"
-            }
-          },
-          "path": "b/{bucket}/managedFolders/{managedFolder}/iam",
-          "request": {
-            "$ref": "Policy"
-          },
-          "response": {
-            "$ref": "Policy"
-          },
-          "scopes": [
-            "https://www.googleapis.com/auth/cloud-platform",
-            "https://www.googleapis.com/auth/devstorage.full_control"
-          ]
-        },
-        "testIamPermissions": {
-          "description": "Tests a set of permissions on the given managed folder to see which, if any, are held by the caller.",
-          "httpMethod": "GET",
-          "id": "storage.managedFolders.testIamPermissions",
-          "parameterOrder": [
-            "bucket",
-            "managedFolder",
-            "permissions"
-          ],
-          "parameters": {
-            "bucket": {
-              "description": "Name of the bucket containing the managed folder.",
-              "location": "path",
-              "required": true,
-              "type": "string"
-            },
-            "managedFolder": {
-              "description": "The managed folder name/path.",
-              "location": "path",
-              "required": true,
-              "type": "string"
-            },
-            "permissions": {
-              "description": "Permissions to test.",
-              "location": "query",
-              "repeated": true,
-              "required": true,
-              "type": "string"
-            },
-            "userProject": {
-              "description": "The project to be billed for this request. Required for Requester Pays buckets.",
-              "location": "query",
-              "type": "string"
-            }
-          },
-          "path": "b/{bucket}/managedFolders/{managedFolder}/iam/testPermissions",
-          "response": {
-            "$ref": "TestIamPermissionsResponse"
-          },
-          "scopes": [
-            "https://www.googleapis.com/auth/cloud-platform",
-            "https://www.googleapis.com/auth/cloud-platform.read-only",
-            "https://www.googleapis.com/auth/devstorage.full_control",
-            "https://www.googleapis.com/auth/devstorage.read_only",
-            "https://www.googleapis.com/auth/devstorage.read_write"
-          ]
-        }
-      }
-    },
-    "notifications": {
-      "methods": {
-        "delete": {
-          "description": "Permanently deletes a notification subscription.",
-          "httpMethod": "DELETE",
-          "id": "storage.notifications.delete",
-          "parameterOrder": [
-            "bucket",
-            "notification"
-          ],
-          "parameters": {
-            "bucket": {
-              "description": "The parent bucket of the notification.",
->>>>>>> 45e5f78d
-              "location": "path",
-              "required": true,
-              "type": "string"
-            },
-            "folder": {
-              "description": "Name of a folder.",
-              "location": "path",
-              "required": true,
-              "type": "string"
-            },
-            "ifMetagenerationMatch": {
-              "description": "If set, only deletes the folder if its metageneration matches this value.",
-              "format": "int64",
-              "location": "query",
-              "type": "string"
-            },
-            "ifMetagenerationNotMatch": {
-              "description": "If set, only deletes the folder if its metageneration does not match this value.",
-              "format": "int64",
-              "location": "query",
-              "type": "string"
-            }
-          },
-          "path": "b/{bucket}/folders/{folder}",
-          "scopes": [
-            "https://www.googleapis.com/auth/cloud-platform",
-            "https://www.googleapis.com/auth/devstorage.full_control",
-            "https://www.googleapis.com/auth/devstorage.read_write"
-          ]
-        },
-        "get": {
-          "description": "Returns metadata for the specified folder. Only applicable to buckets with hierarchical namespace enabled.",
-          "httpMethod": "GET",
-          "id": "storage.folders.get",
-          "parameterOrder": [
-            "bucket",
-            "folder"
-          ],
-          "parameters": {
-            "bucket": {
-              "description": "Name of the bucket in which the folder resides.",
-              "location": "path",
-              "required": true,
-              "type": "string"
-            },
-            "folder": {
-              "description": "Name of a folder.",
-              "location": "path",
-              "required": true,
-              "type": "string"
-            },
-            "ifMetagenerationMatch": {
-              "description": "Makes the return of the folder metadata conditional on whether the folder's current metageneration matches the given value.",
-              "format": "int64",
-              "location": "query",
-              "type": "string"
-            },
-            "ifMetagenerationNotMatch": {
-              "description": "Makes the return of the folder metadata conditional on whether the folder's current metageneration does not match the given value.",
-              "format": "int64",
-              "location": "query",
-              "type": "string"
-            }
-          },
-          "path": "b/{bucket}/folders/{folder}",
-          "response": {
-            "$ref": "Folder"
-          },
-          "scopes": [
-            "https://www.googleapis.com/auth/cloud-platform",
-            "https://www.googleapis.com/auth/cloud-platform.read-only",
-            "https://www.googleapis.com/auth/devstorage.full_control",
-            "https://www.googleapis.com/auth/devstorage.read_only",
-            "https://www.googleapis.com/auth/devstorage.read_write"
-          ]
-        },
-        "insert": {
-          "description": "Creates a new folder. Only applicable to buckets with hierarchical namespace enabled.",
-          "httpMethod": "POST",
-          "id": "storage.folders.insert",
-          "parameterOrder": [
-            "bucket"
-          ],
-          "parameters": {
-            "bucket": {
-              "description": "Name of the bucket in which the folder resides.",
-              "location": "path",
-              "required": true,
-              "type": "string"
-            },
-            "recursive": {
-              "description": "If true, any parent folder which doesn’t exist will be created automatically.",
-              "location": "query",
-              "type": "boolean"
-            }
-          },
-          "path": "b/{bucket}/folders",
-          "request": {
-            "$ref": "Folder"
-          },
-          "response": {
-            "$ref": "Folder"
-          },
-          "scopes": [
-            "https://www.googleapis.com/auth/cloud-platform",
-            "https://www.googleapis.com/auth/devstorage.full_control",
-            "https://www.googleapis.com/auth/devstorage.read_write"
-          ]
-        },
-        "list": {
-          "description": "Retrieves a list of folders matching the criteria. Only applicable to buckets with hierarchical namespace enabled.",
-          "httpMethod": "GET",
-          "id": "storage.folders.list",
-          "parameterOrder": [
-            "bucket"
-          ],
-          "parameters": {
-            "bucket": {
-              "description": "Name of the bucket in which to look for folders.",
-              "location": "path",
-              "required": true,
-              "type": "string"
-            },
-            "delimiter": {
-              "description": "Returns results in a directory-like mode. The only supported value is '/'. If set, items will only contain folders that either exactly match the prefix, or are one level below the prefix.",
-              "location": "query",
-              "type": "string"
-            },
-            "endOffset": {
-              "description": "Filter results to folders whose names are lexicographically before endOffset. If startOffset is also set, the folders listed will have names between startOffset (inclusive) and endOffset (exclusive).",
-              "location": "query",
-              "type": "string"
-            },
-            "pageSize": {
-              "description": "Maximum number of items to return in a single page of responses.",
-              "format": "int32",
-              "location": "query",
-              "minimum": "0",
-              "type": "integer"
-            },
-            "pageToken": {
-              "description": "A previously-returned page token representing part of the larger set of results to view.",
-              "location": "query",
-              "type": "string"
-            },
-            "prefix": {
-              "description": "Filter results to folders whose paths begin with this prefix. If set, the value must either be an empty string or end with a '/'.",
-              "location": "query",
-              "type": "string"
-            },
-            "startOffset": {
-              "description": "Filter results to folders whose names are lexicographically equal to or after startOffset. If endOffset is also set, the folders listed will have names between startOffset (inclusive) and endOffset (exclusive).",
-              "location": "query",
-              "type": "string"
-            }
-          },
-          "path": "b/{bucket}/folders",
-          "response": {
-            "$ref": "Folders"
-          },
-          "scopes": [
-            "https://www.googleapis.com/auth/cloud-platform",
-            "https://www.googleapis.com/auth/cloud-platform.read-only",
-            "https://www.googleapis.com/auth/devstorage.full_control",
-            "https://www.googleapis.com/auth/devstorage.read_only",
-            "https://www.googleapis.com/auth/devstorage.read_write"
-          ]
-        },
-        "rename": {
-          "description": "Renames a source folder to a destination folder. Only applicable to buckets with hierarchical namespace enabled.",
-          "httpMethod": "POST",
-          "id": "storage.folders.rename",
-          "parameterOrder": [
-            "bucket",
-            "sourceFolder",
-            "destinationFolder"
-          ],
-          "parameters": {
-            "bucket": {
-              "description": "Name of the bucket in which the folders are in.",
-              "location": "path",
-              "required": true,
-              "type": "string"
-            },
-            "destinationFolder": {
-              "description": "Name of the destination folder.",
-              "location": "path",
-              "required": true,
-              "type": "string"
-            },
-            "ifSourceMetagenerationMatch": {
-              "description": "Makes the operation conditional on whether the source object's current metageneration matches the given value.",
-              "format": "int64",
-              "location": "query",
-              "type": "string"
-            },
-            "ifSourceMetagenerationNotMatch": {
-              "description": "Makes the operation conditional on whether the source object's current metageneration does not match the given value.",
-              "format": "int64",
-              "location": "query",
-              "type": "string"
-            },
-            "sourceFolder": {
-              "description": "Name of the source folder.",
-              "location": "path",
-              "required": true,
-              "type": "string"
-            }
-          },
-          "path": "b/{bucket}/folders/{sourceFolder}/renameTo/folders/{destinationFolder}",
-          "response": {
-            "$ref": "GoogleLongrunningOperation"
-          },
-          "scopes": [
-            "https://www.googleapis.com/auth/cloud-platform",
-            "https://www.googleapis.com/auth/devstorage.full_control",
-            "https://www.googleapis.com/auth/devstorage.read_write"
-          ]
-        }
-      }
-    },
-    "managedFolders": {
-      "methods": {
-        "delete": {
-          "description": "Permanently deletes a managed folder.",
-          "httpMethod": "DELETE",
-          "id": "storage.managedFolders.delete",
-          "parameterOrder": [
-            "bucket",
-            "managedFolder"
-          ],
-          "parameters": {
             "bucket": {
               "description": "Name of the bucket containing the managed folder.",
               "location": "path",
@@ -3369,11 +2830,7 @@
               "type": "string"
             },
             "softDeleted": {
-<<<<<<< HEAD
-              "description": "If true, only soft-deleted object versions will be listed. The default is false. For more information, see Soft Delete.",
-=======
               "description": "If true, only soft-deleted object versions will be listed. The default is false. For more information, see [Soft Delete](https://cloud.google.com/storage/docs/soft-delete).",
->>>>>>> 45e5f78d
               "location": "query",
               "type": "boolean"
             },
@@ -3635,11 +3092,7 @@
               "type": "string"
             },
             "softDeleted": {
-<<<<<<< HEAD
-              "description": "If true, only soft-deleted object versions will be listed. The default is false. For more information, see Soft Delete.",
-=======
               "description": "If true, only soft-deleted object versions will be listed. The default is false. For more information, see [Soft Delete](https://cloud.google.com/storage/docs/soft-delete).",
->>>>>>> 45e5f78d
               "location": "query",
               "type": "boolean"
             },
@@ -3648,8 +3101,6 @@
               "location": "query",
               "type": "string"
             },
-<<<<<<< HEAD
-=======
             "userProject": {
               "description": "The project to be billed for this request. Required for Requester Pays buckets.",
               "location": "query",
@@ -3764,7 +3215,6 @@
               "location": "query",
               "type": "string"
             },
->>>>>>> 45e5f78d
             "userProject": {
               "description": "The project to be billed for this request, for Requester Pays buckets.",
               "location": "query",
@@ -3837,120 +3287,6 @@
             },
             "object": {
               "description": "Name of the object. For information about how to URL encode object names to be path safe, see [Encoding URI Path Parts](https://cloud.google.com/storage/docs/request-endpoints#encoding).",
-              "location": "path",
-              "required": true,
-              "type": "string"
-            },
-<<<<<<< HEAD
-            "overrideUnlockedRetention": {
-              "description": "Must be true to remove the retention configuration, reduce its unlocked retention period, or change its mode from unlocked to locked.",
-              "location": "query",
-              "type": "boolean"
-            },
-            "predefinedAcl": {
-              "description": "Apply a predefined set of access controls to this object.",
-              "enum": [
-                "authenticatedRead",
-                "bucketOwnerFullControl",
-                "bucketOwnerRead",
-                "private",
-                "projectPrivate",
-                "publicRead"
-              ],
-              "enumDescriptions": [
-                "Object owner gets OWNER access, and allAuthenticatedUsers get READER access.",
-                "Object owner gets OWNER access, and project team owners get OWNER access.",
-                "Object owner gets OWNER access, and project team owners get READER access.",
-                "Object owner gets OWNER access.",
-                "Object owner gets OWNER access, and project team members get access according to their roles.",
-                "Object owner gets OWNER access, and allUsers get READER access."
-              ],
-              "location": "query",
-              "type": "string"
-            },
-=======
->>>>>>> 45e5f78d
-            "projection": {
-              "description": "Set of properties to return. Defaults to full.",
-              "enum": [
-                "full",
-                "noAcl"
-              ],
-              "enumDescriptions": [
-                "Include all properties.",
-                "Omit the owner, acl property."
-              ],
-              "location": "query",
-              "type": "string"
-            },
-            "userProject": {
-              "description": "The project to be billed for this request. Required for Requester Pays buckets.",
-              "location": "query",
-              "type": "string"
-            }
-          },
-          "path": "b/{bucket}/o/{object}/restore",
-          "response": {
-            "$ref": "Object"
-          },
-          "scopes": [
-            "https://www.googleapis.com/auth/cloud-platform",
-            "https://www.googleapis.com/auth/devstorage.full_control"
-          ]
-        },
-        "restore": {
-          "description": "Restores a soft-deleted object.",
-          "httpMethod": "POST",
-          "id": "storage.objects.restore",
-          "parameterOrder": [
-            "bucket",
-            "object"
-          ],
-          "parameters": {
-            "bucket": {
-              "description": "Name of the bucket in which the object resides.",
-              "location": "path",
-              "required": true,
-              "type": "string"
-            },
-            "copySourceAcl": {
-              "description": "If true, copies the source object's ACL; otherwise, uses the bucket's default object ACL. The default is false.",
-              "location": "query",
-              "type": "boolean"
-            },
-            "generation": {
-              "description": "Selects a specific revision of this object.",
-              "format": "int64",
-              "location": "query",
-              "required": true,
-              "type": "string"
-            },
-            "ifGenerationMatch": {
-              "description": "Makes the operation conditional on whether the object's one live generation matches the given value. Setting to 0 makes the operation succeed only if there are no live versions of the object.",
-              "format": "int64",
-              "location": "query",
-              "type": "string"
-            },
-            "ifGenerationNotMatch": {
-              "description": "Makes the operation conditional on whether none of the object's live generations match the given value. If no live object exists, the precondition fails. Setting to 0 makes the operation succeed only if there is a live version of the object.",
-              "format": "int64",
-              "location": "query",
-              "type": "string"
-            },
-            "ifMetagenerationMatch": {
-              "description": "Makes the operation conditional on whether the object's one live metageneration matches the given value.",
-              "format": "int64",
-              "location": "query",
-              "type": "string"
-            },
-            "ifMetagenerationNotMatch": {
-              "description": "Makes the operation conditional on whether none of the object's live metagenerations match the given value.",
-              "format": "int64",
-              "location": "query",
-              "type": "string"
-            },
-            "object": {
-              "description": "Name of the object. For information about how to URL encode object names to be path safe, see Encoding URI Path Parts.",
               "location": "path",
               "required": true,
               "type": "string"
@@ -4800,7 +4136,7 @@
       }
     }
   },
-  "revision": "20240307",
+  "revision": "20240819",
   "rootUrl": "https://storage.googleapis.com/",
   "schemas": {
     "AnywhereCache": {
@@ -4882,94 +4218,6 @@
           "description": "The continuation token, used to page through large result sets. Provide this value in a subsequent request to return the next page of results.",
           "type": "string"
         }
-<<<<<<< HEAD
-=======
-      }
-    }
-  },
-  "revision": "20240819",
-  "rootUrl": "https://storage.googleapis.com/",
-  "schemas": {
-    "AnywhereCache": {
-      "description": "An Anywhere Cache instance.",
-      "id": "AnywhereCache",
-      "properties": {
-        "admissionPolicy": {
-          "description": "The cache-level entry admission policy.",
-          "type": "string"
-        },
-        "anywhereCacheId": {
-          "description": "The ID of the Anywhere cache instance.",
-          "type": "string"
-        },
-        "bucket": {
-          "description": "The name of the bucket containing this cache instance.",
-          "type": "string"
-        },
-        "createTime": {
-          "description": "The creation time of the cache instance in RFC 3339 format.",
-          "format": "date-time",
-          "type": "string"
-        },
-        "id": {
-          "description": "The ID of the resource, including the project number, bucket name and anywhere cache ID.",
-          "type": "string"
-        },
-        "kind": {
-          "default": "storage#anywhereCache",
-          "description": "The kind of item this is. For Anywhere Cache, this is always storage#anywhereCache.",
-          "type": "string"
-        },
-        "pendingUpdate": {
-          "description": "True if the cache instance has an active Update long-running operation.",
-          "type": "boolean"
-        },
-        "selfLink": {
-          "description": "The link to this cache instance.",
-          "type": "string"
-        },
-        "state": {
-          "description": "The current state of the cache instance.",
-          "type": "string"
-        },
-        "ttl": {
-          "description": "The TTL of all cache entries in whole seconds. e.g., \"7200s\". ",
-          "format": "google-duration",
-          "type": "string"
-        },
-        "updateTime": {
-          "description": "The modification time of the cache instance metadata in RFC 3339 format.",
-          "format": "date-time",
-          "type": "string"
-        },
-        "zone": {
-          "description": "The zone in which the cache instance is running. For example, us-central1-a.",
-          "type": "string"
-        }
-      },
-      "type": "object"
-    },
-    "AnywhereCaches": {
-      "description": "A list of Anywhere Caches.",
-      "id": "AnywhereCaches",
-      "properties": {
-        "items": {
-          "description": "The list of items.",
-          "items": {
-            "$ref": "AnywhereCache"
-          },
-          "type": "array"
-        },
-        "kind": {
-          "default": "storage#anywhereCaches",
-          "description": "The kind of item this is. For lists of Anywhere Caches, this is always storage#anywhereCaches.",
-          "type": "string"
-        },
-        "nextPageToken": {
-          "description": "The continuation token, used to page through large result sets. Provide this value in a subsequent request to return the next page of results.",
-          "type": "string"
-        }
->>>>>>> 45e5f78d
       },
       "type": "object"
     },
@@ -5096,8 +4344,6 @@
           "description": "HTTP 1.1 Entity tag for the bucket.",
           "type": "string"
         },
-<<<<<<< HEAD
-=======
         "generation": {
           "description": "The generation of this bucket.",
           "format": "int64",
@@ -5108,7 +4354,6 @@
           "format": "date-time",
           "type": "string"
         },
->>>>>>> 45e5f78d
         "hierarchicalNamespace": {
           "description": "The bucket's hierarchical namespace configuration.",
           "properties": {
@@ -5435,14 +4680,11 @@
           },
           "type": "object"
         },
-<<<<<<< HEAD
-=======
         "softDeleteTime": {
           "description": "The soft delete time of the bucket in RFC 3339 format.",
           "format": "date-time",
           "type": "string"
         },
->>>>>>> 45e5f78d
         "storageClass": {
           "description": "The bucket's default storage class, used whenever no storageClass is specified for a newly-created object. This defines how objects in the bucket are stored and determines the SLA and the cost of storage. Values include MULTI_REGIONAL, REGIONAL, STANDARD, NEARLINE, COLDLINE, ARCHIVE, and DURABLE_REDUCED_AVAILABILITY. If this value is not specified when the bucket is created, it will default to STANDARD. For more information, see [Storage Classes](https://cloud.google.com/storage/docs/storage-classes).",
           "type": "string"
@@ -5888,14 +5130,11 @@
       "description": "The response message for storage.buckets.operations.list.",
       "id": "GoogleLongrunningListOperationsResponse",
       "properties": {
-<<<<<<< HEAD
-=======
         "kind": {
           "default": "storage#operations",
           "description": "The kind of item this is. For lists of operations, this is always storage#operations.",
           "type": "string"
         },
->>>>>>> 45e5f78d
         "nextPageToken": {
           "description": "The continuation token, used to page through large result sets. Provide this value in a subsequent request to return the next page of results.",
           "type": "string"
@@ -5922,14 +5161,11 @@
           "$ref": "GoogleRpcStatus",
           "description": "The error result of the operation in case of failure or cancellation."
         },
-<<<<<<< HEAD
-=======
         "kind": {
           "default": "storage#operation",
           "description": "The kind of item this is. For operations, this is always storage#operation.",
           "type": "string"
         },
->>>>>>> 45e5f78d
         "metadata": {
           "additionalProperties": {
             "description": "Properties of the object. Contains field @type with type URL.",
@@ -5949,13 +5185,10 @@
           },
           "description": "The normal response of the operation in case of success. If the original method returns no data on success, such as \"Delete\", the response is google.protobuf.Empty. If the original method is standard Get/Create/Update, the response should be the resource. For other methods, the response should have the type \"XxxResponse\", where \"Xxx\" is the original method name. For example, if the original method name is \"TakeSnapshot()\", the inferred response type is \"TakeSnapshotResponse\".",
           "type": "object"
-<<<<<<< HEAD
-=======
         },
         "selfLink": {
           "description": "The link to this long running operation.",
           "type": "string"
->>>>>>> 45e5f78d
         }
       },
       "type": "object"
