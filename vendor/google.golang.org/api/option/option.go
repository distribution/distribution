--- conflicted
+++ resolved
@@ -345,8 +345,6 @@
 	return (*withCreds)(creds)
 }
 
-<<<<<<< HEAD
-=======
 // WithAuthCredentials returns a ClientOption that specifies an
 // [cloud.google.com/go/auth.Credentials] to be used as the basis for
 // authentication.
@@ -360,7 +358,6 @@
 	o.AuthCredentials = w.creds
 }
 
->>>>>>> 45e5f78d
 // WithUniverseDomain returns a ClientOption that sets the universe domain.
 //
 // This is an EXPERIMENTAL API and may be changed or removed in the future.
