// Copyright 2015 Google LLC.
// Use of this source code is governed by a BSD-style
// license that can be found in the LICENSE file.

// Package grpc supports network connections to GRPC servers.
// This package is not intended for use by end developers. Use the
// google.golang.org/api/option package to configure API clients.
package grpc

import (
	"context"
	"errors"
	"log"
	"net"
	"os"
	"strings"
	"sync"
	"time"

	"cloud.google.com/go/auth"
	"cloud.google.com/go/auth/credentials"
	"cloud.google.com/go/auth/grpctransport"
	"cloud.google.com/go/auth/oauth2adapt"
	"cloud.google.com/go/compute/metadata"
	"go.opencensus.io/plugin/ocgrpc"
	"go.opentelemetry.io/contrib/instrumentation/google.golang.org/grpc/otelgrpc"
	"golang.org/x/oauth2"
	"golang.org/x/time/rate"
	"google.golang.org/api/internal"
	"google.golang.org/api/option"
	"google.golang.org/grpc"
	grpcgoogle "google.golang.org/grpc/credentials/google"
	grpcinsecure "google.golang.org/grpc/credentials/insecure"
	"google.golang.org/grpc/credentials/oauth"
	"google.golang.org/grpc/stats"

	// Install grpclb, which is required for direct path.
	_ "google.golang.org/grpc/balancer/grpclb"
)

// Check env to disable DirectPath traffic.
const disableDirectPath = "GOOGLE_CLOUD_DISABLE_DIRECT_PATH"

// Check env to decide if using google-c2p resolver for DirectPath traffic.
const enableDirectPathXds = "GOOGLE_CLOUD_ENABLE_DIRECT_PATH_XDS"

// Set at init time by dial_socketopt.go. If nil, socketopt is not supported.
var timeoutDialerOption grpc.DialOption

// Log rate limiter
var logRateLimiter = rate.Sometimes{Interval: 1 * time.Second}

// Assign to var for unit test replacement
var dialContext = grpc.DialContext

<<<<<<< HEAD
=======
// Assign to var for unit test replacement
var dialContextNewAuth = grpctransport.Dial

>>>>>>> 45e5f78d
// otelStatsHandler is a singleton otelgrpc.clientHandler to be used across
// all dial connections to avoid the memory leak documented in
// https://github.com/open-telemetry/opentelemetry-go-contrib/issues/4226
//
// TODO: If 4226 has been fixed in opentelemetry-go-contrib, replace this
// singleton with inline usage for simplicity.
var (
	initOtelStatsHandlerOnce sync.Once
	otelStatsHandler         stats.Handler
)

// otelGRPCStatsHandler returns singleton otelStatsHandler for reuse across all
// dial connections.
func otelGRPCStatsHandler() stats.Handler {
	initOtelStatsHandlerOnce.Do(func() {
		otelStatsHandler = otelgrpc.NewClientHandler()
	})
	return otelStatsHandler
}

// Dial returns a GRPC connection for use communicating with a Google cloud
// service, configured with the given ClientOptions.
func Dial(ctx context.Context, opts ...option.ClientOption) (*grpc.ClientConn, error) {
	o, err := processAndValidateOpts(opts)
	if err != nil {
		return nil, err
	}
	if o.GRPCConnPool != nil {
		return o.GRPCConnPool.Conn(), nil
	}
	if o.IsNewAuthLibraryEnabled() {
		pool, err := dialPoolNewAuth(ctx, true, 1, o)
		if err != nil {
			return nil, err
		}
		return pool.Connection(), nil
	}
	// NOTE(cbro): We removed support for option.WithGRPCConnPool (GRPCConnPoolSize)
	// on 2020-02-12 because RoundRobin and WithBalancer are deprecated and we need to remove usages of it.
	//
	// Connection pooling is only done via DialPool.
	return dial(ctx, false, o)
}

// DialInsecure returns an insecure GRPC connection for use communicating
// with fake or mock Google cloud service implementations, such as emulators.
// The connection is configured with the given ClientOptions.
func DialInsecure(ctx context.Context, opts ...option.ClientOption) (*grpc.ClientConn, error) {
	o, err := processAndValidateOpts(opts)
	if err != nil {
		return nil, err
	}
	if o.IsNewAuthLibraryEnabled() {
		pool, err := dialPoolNewAuth(ctx, false, 1, o)
		if err != nil {
			return nil, err
		}
		return pool.Connection(), nil
	}
	return dial(ctx, true, o)
}

// DialPool returns a pool of GRPC connections for the given service.
// This differs from the connection pooling implementation used by Dial, which uses a custom GRPC load balancer.
// DialPool should be used instead of Dial when a pool is used by default or a different custom GRPC load balancer is needed.
// The context and options are shared between each Conn in the pool.
// The pool size is configured using the WithGRPCConnectionPool option.
//
// This API is subject to change as we further refine requirements. It will go away if gRPC stubs accept an interface instead of the concrete ClientConn type. See https://github.com/grpc/grpc-go/issues/1287.
func DialPool(ctx context.Context, opts ...option.ClientOption) (ConnPool, error) {
	o, err := processAndValidateOpts(opts)
	if err != nil {
		return nil, err
	}
	if o.GRPCConnPool != nil {
		return o.GRPCConnPool, nil
	}

	if o.IsNewAuthLibraryEnabled() {
		if o.GRPCConn != nil {
			return &singleConnPool{o.GRPCConn}, nil
		}
		pool, err := dialPoolNewAuth(ctx, true, o.GRPCConnPoolSize, o)
		if err != nil {
			return nil, err
		}
		return &poolAdapter{pool}, nil
	}

	poolSize := o.GRPCConnPoolSize
	if o.GRPCConn != nil {
		// WithGRPCConn is technically incompatible with WithGRPCConnectionPool.
		// Always assume pool size is 1 when a grpc.ClientConn is explicitly used.
		poolSize = 1
	}
	o.GRPCConnPoolSize = 0 // we don't *need* to set this to zero, but it's safe to.

	if poolSize == 0 || poolSize == 1 {
		// Fast path for common case for a connection pool with a single connection.
		conn, err := dial(ctx, false, o)
		if err != nil {
			return nil, err
		}
		return &singleConnPool{conn}, nil
	}

	pool := &roundRobinConnPool{}
	for i := 0; i < poolSize; i++ {
		conn, err := dial(ctx, false, o)
		if err != nil {
			defer pool.Close() // NOTE: error from Close is ignored.
			return nil, err
		}
		pool.conns = append(pool.conns, conn)
	}
	return pool, nil
}

// dialPoolNewAuth is an adapter to call new auth library.
func dialPoolNewAuth(ctx context.Context, secure bool, poolSize int, ds *internal.DialSettings) (grpctransport.GRPCClientConnPool, error) {
	// honor options if set
	var creds *auth.Credentials
	if ds.InternalCredentials != nil {
		creds = oauth2adapt.AuthCredentialsFromOauth2Credentials(ds.InternalCredentials)
	} else if ds.Credentials != nil {
		creds = oauth2adapt.AuthCredentialsFromOauth2Credentials(ds.Credentials)
	} else if ds.AuthCredentials != nil {
		creds = ds.AuthCredentials
	} else if ds.TokenSource != nil {
		credOpts := &auth.CredentialsOptions{
			TokenProvider: oauth2adapt.TokenProviderFromTokenSource(ds.TokenSource),
		}
		if ds.QuotaProject != "" {
			credOpts.QuotaProjectIDProvider = auth.CredentialsPropertyFunc(func(ctx context.Context) (string, error) {
				return ds.QuotaProject, nil
			})
		}
		creds = auth.NewCredentials(credOpts)
	}

	var skipValidation bool
	// If our clients explicitly setup the credential skip validation as it is
	// assumed correct
	if ds.SkipValidation || ds.InternalCredentials != nil {
		skipValidation = true
	}

	var aud string
	if len(ds.Audiences) > 0 {
		aud = ds.Audiences[0]
	}
	metadata := map[string]string{}
	if ds.QuotaProject != "" {
		metadata["X-goog-user-project"] = ds.QuotaProject
	}
	if ds.RequestReason != "" {
		metadata["X-goog-request-reason"] = ds.RequestReason
	}

	// Defaults for older clients that don't set this value yet
	defaultEndpointTemplate := ds.DefaultEndpointTemplate
	if defaultEndpointTemplate == "" {
		defaultEndpointTemplate = ds.DefaultEndpoint
	}

	pool, err := dialContextNewAuth(ctx, secure, &grpctransport.Options{
		DisableTelemetry:      ds.TelemetryDisabled,
		DisableAuthentication: ds.NoAuth,
		Endpoint:              ds.Endpoint,
		Metadata:              metadata,
		GRPCDialOpts:          prepareDialOptsNewAuth(ds),
		PoolSize:              poolSize,
		Credentials:           creds,
		APIKey:                ds.APIKey,
		DetectOpts: &credentials.DetectOptions{
			Scopes:          ds.Scopes,
			Audience:        aud,
			CredentialsFile: ds.CredentialsFile,
			CredentialsJSON: ds.CredentialsJSON,
		},
		InternalOptions: &grpctransport.InternalOptions{
			EnableNonDefaultSAForDirectPath: ds.AllowNonDefaultServiceAccount,
			EnableDirectPath:                ds.EnableDirectPath,
			EnableDirectPathXds:             ds.EnableDirectPathXds,
			EnableJWTWithScope:              ds.EnableJwtWithScope,
			DefaultAudience:                 ds.DefaultAudience,
			DefaultEndpointTemplate:         defaultEndpointTemplate,
			DefaultMTLSEndpoint:             ds.DefaultMTLSEndpoint,
			DefaultScopes:                   ds.DefaultScopes,
			SkipValidation:                  skipValidation,
		},
		UniverseDomain: ds.UniverseDomain,
	})
	return pool, err
}

func prepareDialOptsNewAuth(ds *internal.DialSettings) []grpc.DialOption {
	var opts []grpc.DialOption
	if ds.UserAgent != "" {
		opts = append(opts, grpc.WithUserAgent(ds.UserAgent))
	}

	return append(opts, ds.GRPCDialOpts...)
}

func dial(ctx context.Context, insecure bool, o *internal.DialSettings) (*grpc.ClientConn, error) {
	if o.HTTPClient != nil {
		return nil, errors.New("unsupported HTTP client specified")
	}
	if o.GRPCConn != nil {
		return o.GRPCConn, nil
	}
	transportCreds, endpoint, err := internal.GetGRPCTransportConfigAndEndpoint(o)
	if err != nil {
		return nil, err
	}

	if insecure {
		transportCreds = grpcinsecure.NewCredentials()
	}

	// Initialize gRPC dial options with transport-level security options.
	grpcOpts := []grpc.DialOption{
		grpc.WithTransportCredentials(transportCreds),
	}

	// Authentication can only be sent when communicating over a secure connection.
	//
	// TODO: Should we be more lenient in the future and allow sending credentials
	// when dialing an insecure connection?
	if !o.NoAuth && !insecure {
		if o.APIKey != "" {
			grpcOpts = append(grpcOpts, grpc.WithPerRPCCredentials(grpcAPIKey{
				apiKey:        o.APIKey,
				requestReason: o.RequestReason,
			}))
		} else {
			creds, err := internal.Creds(ctx, o)
			if err != nil {
				return nil, err
			}
<<<<<<< HEAD
			if o.TokenSource == nil {
				// We only validate non-tokensource creds, as TokenSource-based credentials
				// don't propagate universe.
				credsUniverseDomain, err := internal.GetUniverseDomain(creds)
				if err != nil {
					return nil, err
				}
				if o.GetUniverseDomain() != credsUniverseDomain {
					return nil, internal.ErrUniverseNotMatch(o.GetUniverseDomain(), credsUniverseDomain)
				}
			}
			grpcOpts = append(grpcOpts, grpc.WithPerRPCCredentials(grpcTokenSource{
				TokenSource:   oauth.TokenSource{TokenSource: creds.TokenSource},
				quotaProject:  internal.GetQuotaProject(creds, o.QuotaProject),
				requestReason: o.RequestReason,
			}))
			// Attempt Direct Path:
			logRateLimiter.Do(func() {
				logDirectPathMisconfig(endpoint, creds.TokenSource, o)
			})
			if isDirectPathEnabled(endpoint, o) && isTokenSourceDirectPathCompatible(creds.TokenSource, o) && metadata.OnGCE() {
				// Overwrite all of the previously specific DialOptions, DirectPath uses its own set of credentials and certificates.
				grpcOpts = []grpc.DialOption{
					grpc.WithCredentialsBundle(grpcgoogle.NewDefaultCredentialsWithOptions(
						grpcgoogle.DefaultCredentialsOptions{
							PerRPCCreds: oauth.TokenSource{TokenSource: creds.TokenSource},
						})),
				}
				if timeoutDialerOption != nil {
					grpcOpts = append(grpcOpts, timeoutDialerOption)
				}
				// Check if google-c2p resolver is enabled for DirectPath
				if isDirectPathXdsUsed(o) {
					// google-c2p resolver target must not have a port number
					if addr, _, err := net.SplitHostPort(endpoint); err == nil {
						endpoint = "google-c2p:///" + addr
					} else {
						endpoint = "google-c2p:///" + endpoint
					}
				} else {
					if !strings.HasPrefix(endpoint, "dns:///") {
						endpoint = "dns:///" + endpoint
					}
					grpcOpts = append(grpcOpts,
						// For now all DirectPath go clients will be using the following lb config, but in future
						// when different services need different configs, then we should change this to a
						// per-service config.
						grpc.WithDisableServiceConfig(),
						grpc.WithDefaultServiceConfig(`{"loadBalancingConfig":[{"grpclb":{"childPolicy":[{"pick_first":{}}]}}]}`))
				}
				// TODO(cbro): add support for system parameters (quota project, request reason) via chained interceptor.
			}
=======
			grpcOpts = append(grpcOpts, grpc.WithPerRPCCredentials(grpcTokenSource{
				TokenSource:   oauth.TokenSource{TokenSource: creds.TokenSource},
				quotaProject:  internal.GetQuotaProject(creds, o.QuotaProject),
				requestReason: o.RequestReason,
			}))
			// Attempt Direct Path:
			logRateLimiter.Do(func() {
				logDirectPathMisconfig(endpoint, creds.TokenSource, o)
			})
			if isDirectPathEnabled(endpoint, o) && isTokenSourceDirectPathCompatible(creds.TokenSource, o) && metadata.OnGCE() {
				// Overwrite all of the previously specific DialOptions, DirectPath uses its own set of credentials and certificates.
				grpcOpts = []grpc.DialOption{
					grpc.WithCredentialsBundle(grpcgoogle.NewDefaultCredentialsWithOptions(
						grpcgoogle.DefaultCredentialsOptions{
							PerRPCCreds: oauth.TokenSource{TokenSource: creds.TokenSource},
						})),
				}
				if timeoutDialerOption != nil {
					grpcOpts = append(grpcOpts, timeoutDialerOption)
				}
				// Check if google-c2p resolver is enabled for DirectPath
				if isDirectPathXdsUsed(o) {
					// google-c2p resolver target must not have a port number
					if addr, _, err := net.SplitHostPort(endpoint); err == nil {
						endpoint = "google-c2p:///" + addr
					} else {
						endpoint = "google-c2p:///" + endpoint
					}
				} else {
					if !strings.HasPrefix(endpoint, "dns:///") {
						endpoint = "dns:///" + endpoint
					}
					grpcOpts = append(grpcOpts,
						// For now all DirectPath go clients will be using the following lb config, but in future
						// when different services need different configs, then we should change this to a
						// per-service config.
						grpc.WithDisableServiceConfig(),
						grpc.WithDefaultServiceConfig(`{"loadBalancingConfig":[{"grpclb":{"childPolicy":[{"pick_first":{}}]}}]}`))
				}
				// TODO(cbro): add support for system parameters (quota project, request reason) via chained interceptor.
			}
>>>>>>> 45e5f78d
		}
	}

	// Add tracing, but before the other options, so that clients can override the
	// gRPC stats handler.
	// This assumes that gRPC options are processed in order, left to right.
	grpcOpts = addOCStatsHandler(grpcOpts, o)
	grpcOpts = addOpenTelemetryStatsHandler(grpcOpts, o)
	grpcOpts = append(grpcOpts, o.GRPCDialOpts...)
	if o.UserAgent != "" {
		grpcOpts = append(grpcOpts, grpc.WithUserAgent(o.UserAgent))
	}

	return dialContext(ctx, endpoint, grpcOpts...)
}

func addOCStatsHandler(opts []grpc.DialOption, settings *internal.DialSettings) []grpc.DialOption {
	if settings.TelemetryDisabled {
		return opts
	}
	return append(opts, grpc.WithStatsHandler(&ocgrpc.ClientHandler{}))
}

func addOpenTelemetryStatsHandler(opts []grpc.DialOption, settings *internal.DialSettings) []grpc.DialOption {
	if settings.TelemetryDisabled {
		return opts
	}
	return append(opts, grpc.WithStatsHandler(otelGRPCStatsHandler()))
}

// grpcTokenSource supplies PerRPCCredentials from an oauth.TokenSource.
type grpcTokenSource struct {
	oauth.TokenSource

	// Additional metadata attached as headers.
	quotaProject  string
	requestReason string
}

// GetRequestMetadata gets the request metadata as a map from a grpcTokenSource.
func (ts grpcTokenSource) GetRequestMetadata(ctx context.Context, uri ...string) (
	map[string]string, error) {
	metadata, err := ts.TokenSource.GetRequestMetadata(ctx, uri...)
	if err != nil {
		return nil, err
	}

	// Attach system parameter
	if ts.quotaProject != "" {
		metadata["X-goog-user-project"] = ts.quotaProject
	}
	if ts.requestReason != "" {
		metadata["X-goog-request-reason"] = ts.requestReason
	}
	return metadata, nil
}

// grpcAPIKey supplies PerRPCCredentials from an API Key.
type grpcAPIKey struct {
	apiKey string

	// Additional metadata attached as headers.
	requestReason string
}

// GetRequestMetadata gets the request metadata as a map from a grpcAPIKey.
func (ts grpcAPIKey) GetRequestMetadata(ctx context.Context, uri ...string) (
	map[string]string, error) {
	metadata := map[string]string{
		"X-goog-api-key": ts.apiKey,
	}
	if ts.requestReason != "" {
		metadata["X-goog-request-reason"] = ts.requestReason
	}
	return metadata, nil
}

// RequireTransportSecurity indicates whether the credentials requires transport security.
func (ts grpcAPIKey) RequireTransportSecurity() bool {
	return true
}

func isDirectPathEnabled(endpoint string, o *internal.DialSettings) bool {
	if !o.EnableDirectPath {
		return false
	}
	if !checkDirectPathEndPoint(endpoint) {
		return false
	}
	if strings.EqualFold(os.Getenv(disableDirectPath), "true") {
		return false
	}
	return true
}

func isDirectPathXdsUsed(o *internal.DialSettings) bool {
	// Method 1: Enable DirectPath xDS by env;
	if strings.EqualFold(os.Getenv(enableDirectPathXds), "true") {
		return true
	}
	// Method 2: Enable DirectPath xDS by option;
	if o.EnableDirectPathXds {
		return true
	}
	return false

}

func isTokenSourceDirectPathCompatible(ts oauth2.TokenSource, o *internal.DialSettings) bool {
	if ts == nil {
		return false
	}
	tok, err := ts.Token()
	if err != nil {
		return false
	}
	if tok == nil {
		return false
	}
	if o.AllowNonDefaultServiceAccount {
		return true
	}
	if source, _ := tok.Extra("oauth2.google.tokenSource").(string); source != "compute-metadata" {
		return false
	}
	if acct, _ := tok.Extra("oauth2.google.serviceAccount").(string); acct != "default" {
		return false
	}
	return true
}

func checkDirectPathEndPoint(endpoint string) bool {
	// Only [dns:///]host[:port] is supported, not other schemes (e.g., "tcp://" or "unix://").
	// Also don't try direct path if the user has chosen an alternate name resolver
	// (i.e., via ":///" prefix).
	//
	// TODO(cbro): once gRPC has introspectible options, check the user hasn't
	// provided a custom dialer in gRPC options.
	if strings.Contains(endpoint, "://") && !strings.HasPrefix(endpoint, "dns:///") {
		return false
	}

	if endpoint == "" {
		return false
	}

	return true
}

func logDirectPathMisconfig(endpoint string, ts oauth2.TokenSource, o *internal.DialSettings) {
	if isDirectPathXdsUsed(o) {
		// Case 1: does not enable DirectPath
		if !isDirectPathEnabled(endpoint, o) {
			log.Println("WARNING: DirectPath is misconfigured. Please set the EnableDirectPath option along with the EnableDirectPathXds option.")
		} else {
			// Case 2: credential is not correctly set
			if !isTokenSourceDirectPathCompatible(ts, o) {
				log.Println("WARNING: DirectPath is misconfigured. Please make sure the token source is fetched from GCE metadata server and the default service account is used.")
			}
			// Case 3: not running on GCE
			if !metadata.OnGCE() {
				log.Println("WARNING: DirectPath is misconfigured. DirectPath is only available in a GCE environment.")
			}
		}
	}
}

func processAndValidateOpts(opts []option.ClientOption) (*internal.DialSettings, error) {
	var o internal.DialSettings
	for _, opt := range opts {
		opt.Apply(&o)
	}
	if err := o.Validate(); err != nil {
		return nil, err
	}

	return &o, nil
}

type connPoolOption struct{ ConnPool }

// WithConnPool returns a ClientOption that specifies the ConnPool
// connection to use as the basis of communications.
//
// This is only to be used by Google client libraries internally, for example
// when creating a longrunning API client that shares the same connection pool
// as a service client.
func WithConnPool(p ConnPool) option.ClientOption {
	return connPoolOption{p}
}

func (o connPoolOption) Apply(s *internal.DialSettings) {
	s.GRPCConnPool = o.ConnPool
}<|MERGE_RESOLUTION|>--- conflicted
+++ resolved
@@ -53,12 +53,9 @@
 // Assign to var for unit test replacement
 var dialContext = grpc.DialContext
 
-<<<<<<< HEAD
-=======
 // Assign to var for unit test replacement
 var dialContextNewAuth = grpctransport.Dial
 
->>>>>>> 45e5f78d
 // otelStatsHandler is a singleton otelgrpc.clientHandler to be used across
 // all dial connections to avoid the memory leak documented in
 // https://github.com/open-telemetry/opentelemetry-go-contrib/issues/4226
@@ -299,18 +296,6 @@
 			creds, err := internal.Creds(ctx, o)
 			if err != nil {
 				return nil, err
-			}
-<<<<<<< HEAD
-			if o.TokenSource == nil {
-				// We only validate non-tokensource creds, as TokenSource-based credentials
-				// don't propagate universe.
-				credsUniverseDomain, err := internal.GetUniverseDomain(creds)
-				if err != nil {
-					return nil, err
-				}
-				if o.GetUniverseDomain() != credsUniverseDomain {
-					return nil, internal.ErrUniverseNotMatch(o.GetUniverseDomain(), credsUniverseDomain)
-				}
 			}
 			grpcOpts = append(grpcOpts, grpc.WithPerRPCCredentials(grpcTokenSource{
 				TokenSource:   oauth.TokenSource{TokenSource: creds.TokenSource},
@@ -353,49 +338,6 @@
 				}
 				// TODO(cbro): add support for system parameters (quota project, request reason) via chained interceptor.
 			}
-=======
-			grpcOpts = append(grpcOpts, grpc.WithPerRPCCredentials(grpcTokenSource{
-				TokenSource:   oauth.TokenSource{TokenSource: creds.TokenSource},
-				quotaProject:  internal.GetQuotaProject(creds, o.QuotaProject),
-				requestReason: o.RequestReason,
-			}))
-			// Attempt Direct Path:
-			logRateLimiter.Do(func() {
-				logDirectPathMisconfig(endpoint, creds.TokenSource, o)
-			})
-			if isDirectPathEnabled(endpoint, o) && isTokenSourceDirectPathCompatible(creds.TokenSource, o) && metadata.OnGCE() {
-				// Overwrite all of the previously specific DialOptions, DirectPath uses its own set of credentials and certificates.
-				grpcOpts = []grpc.DialOption{
-					grpc.WithCredentialsBundle(grpcgoogle.NewDefaultCredentialsWithOptions(
-						grpcgoogle.DefaultCredentialsOptions{
-							PerRPCCreds: oauth.TokenSource{TokenSource: creds.TokenSource},
-						})),
-				}
-				if timeoutDialerOption != nil {
-					grpcOpts = append(grpcOpts, timeoutDialerOption)
-				}
-				// Check if google-c2p resolver is enabled for DirectPath
-				if isDirectPathXdsUsed(o) {
-					// google-c2p resolver target must not have a port number
-					if addr, _, err := net.SplitHostPort(endpoint); err == nil {
-						endpoint = "google-c2p:///" + addr
-					} else {
-						endpoint = "google-c2p:///" + endpoint
-					}
-				} else {
-					if !strings.HasPrefix(endpoint, "dns:///") {
-						endpoint = "dns:///" + endpoint
-					}
-					grpcOpts = append(grpcOpts,
-						// For now all DirectPath go clients will be using the following lb config, but in future
-						// when different services need different configs, then we should change this to a
-						// per-service config.
-						grpc.WithDisableServiceConfig(),
-						grpc.WithDefaultServiceConfig(`{"loadBalancingConfig":[{"grpclb":{"childPolicy":[{"pick_first":{}}]}}]}`))
-				}
-				// TODO(cbro): add support for system parameters (quota project, request reason) via chained interceptor.
-			}
->>>>>>> 45e5f78d
 		}
 	}
 
