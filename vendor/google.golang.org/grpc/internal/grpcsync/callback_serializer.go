--- conflicted
+++ resolved
@@ -60,14 +60,6 @@
 //
 // Callbacks are expected to honor the context when performing any blocking
 // operations, and should return early when the context is canceled.
-<<<<<<< HEAD
-//
-// Return value indicates if the callback was successfully added to the list of
-// callbacks to be executed by the serializer. It is not possible to add
-// callbacks once the context passed to NewCallbackSerializer is cancelled.
-func (cs *CallbackSerializer) Schedule(f func(ctx context.Context)) bool {
-	return cs.callbacks.Put(f) == nil
-=======
 func (cs *CallbackSerializer) TrySchedule(f func(ctx context.Context)) {
 	cs.callbacks.Put(f)
 }
@@ -83,7 +75,6 @@
 	if cs.callbacks.Put(f) != nil {
 		onFailure()
 	}
->>>>>>> 45e5f78d
 }
 
 func (cs *CallbackSerializer) run(ctx context.Context) {
