/*
 *
 * Copyright 2016 gRPC authors.
 *
 * Licensed under the Apache License, Version 2.0 (the "License");
 * you may not use this file except in compliance with the License.
 * You may obtain a copy of the License at
 *
 *     http://www.apache.org/licenses/LICENSE-2.0
 *
 * Unless required by applicable law or agreed to in writing, software
 * distributed under the License is distributed on an "AS IS" BASIS,
 * WITHOUT WARRANTIES OR CONDITIONS OF ANY KIND, either express or implied.
 * See the License for the specific language governing permissions and
 * limitations under the License.
 *
 */

// This file is the implementation of a gRPC server using HTTP/2 which
// uses the standard Go http2 Server implementation (via the
// http.Handler interface), rather than speaking low-level HTTP/2
// frames itself. It is the implementation of *grpc.Server.ServeHTTP.

package transport

import (
	"context"
	"errors"
	"fmt"
	"io"
	"net"
	"net/http"
	"strings"
	"sync"
	"time"

	"golang.org/x/net/http2"
	"google.golang.org/grpc/codes"
	"google.golang.org/grpc/credentials"
	"google.golang.org/grpc/internal/grpclog"
	"google.golang.org/grpc/internal/grpcutil"
	"google.golang.org/grpc/mem"
	"google.golang.org/grpc/metadata"
	"google.golang.org/grpc/peer"
	"google.golang.org/grpc/stats"
	"google.golang.org/grpc/status"
	"google.golang.org/protobuf/proto"
)

// NewServerHandlerTransport returns a ServerTransport handling gRPC from
// inside an http.Handler, or writes an HTTP error to w and returns an error.
// It requires that the http Server supports HTTP/2.
<<<<<<< HEAD
func NewServerHandlerTransport(w http.ResponseWriter, r *http.Request, stats []stats.Handler) (ServerTransport, error) {
=======
func NewServerHandlerTransport(w http.ResponseWriter, r *http.Request, stats []stats.Handler, bufferPool mem.BufferPool) (ServerTransport, error) {
>>>>>>> 45e5f78d
	if r.Method != http.MethodPost {
		w.Header().Set("Allow", http.MethodPost)
		msg := fmt.Sprintf("invalid gRPC request method %q", r.Method)
		http.Error(w, msg, http.StatusMethodNotAllowed)
		return nil, errors.New(msg)
	}
	contentType := r.Header.Get("Content-Type")
	// TODO: do we assume contentType is lowercase? we did before
	contentSubtype, validContentType := grpcutil.ContentSubtype(contentType)
	if !validContentType {
		msg := fmt.Sprintf("invalid gRPC request content-type %q", contentType)
		http.Error(w, msg, http.StatusUnsupportedMediaType)
		return nil, errors.New(msg)
	}
	if r.ProtoMajor != 2 {
		msg := "gRPC requires HTTP/2"
		http.Error(w, msg, http.StatusHTTPVersionNotSupported)
		return nil, errors.New(msg)
	}
	if _, ok := w.(http.Flusher); !ok {
		msg := "gRPC requires a ResponseWriter supporting http.Flusher"
		http.Error(w, msg, http.StatusInternalServerError)
		return nil, errors.New(msg)
	}

	var localAddr net.Addr
	if la := r.Context().Value(http.LocalAddrContextKey); la != nil {
		localAddr, _ = la.(net.Addr)
	}
	var authInfo credentials.AuthInfo
	if r.TLS != nil {
		authInfo = credentials.TLSInfo{State: *r.TLS, CommonAuthInfo: credentials.CommonAuthInfo{SecurityLevel: credentials.PrivacyAndIntegrity}}
	}
	p := peer.Peer{
		Addr:      strAddr(r.RemoteAddr),
		LocalAddr: localAddr,
		AuthInfo:  authInfo,
	}
	st := &serverHandlerTransport{
		rw:             w,
		req:            r,
		closedCh:       make(chan struct{}),
		writes:         make(chan func()),
		peer:           p,
		contentType:    contentType,
		contentSubtype: contentSubtype,
		stats:          stats,
		bufferPool:     bufferPool,
	}
	st.logger = prefixLoggerForServerHandlerTransport(st)

	if v := r.Header.Get("grpc-timeout"); v != "" {
		to, err := decodeTimeout(v)
		if err != nil {
			msg := fmt.Sprintf("malformed grpc-timeout: %v", err)
			http.Error(w, msg, http.StatusBadRequest)
			return nil, status.Error(codes.Internal, msg)
		}
		st.timeoutSet = true
		st.timeout = to
	}

	metakv := []string{"content-type", contentType}
	if r.Host != "" {
		metakv = append(metakv, ":authority", r.Host)
	}
	for k, vv := range r.Header {
		k = strings.ToLower(k)
		if isReservedHeader(k) && !isWhitelistedHeader(k) {
			continue
		}
		for _, v := range vv {
			v, err := decodeMetadataHeader(k, v)
			if err != nil {
				msg := fmt.Sprintf("malformed binary metadata %q in header %q: %v", v, k, err)
				http.Error(w, msg, http.StatusBadRequest)
				return nil, status.Error(codes.Internal, msg)
			}
			metakv = append(metakv, k, v)
		}
	}
	st.headerMD = metadata.Pairs(metakv...)

	return st, nil
}

// serverHandlerTransport is an implementation of ServerTransport
// which replies to exactly one gRPC request (exactly one HTTP request),
// using the net/http.Handler interface. This http.Handler is guaranteed
// at this point to be speaking over HTTP/2, so it's able to speak valid
// gRPC.
type serverHandlerTransport struct {
	rw         http.ResponseWriter
	req        *http.Request
	timeoutSet bool
	timeout    time.Duration

	headerMD metadata.MD

	peer peer.Peer

	closeOnce sync.Once
	closedCh  chan struct{} // closed on Close

	// writes is a channel of code to run serialized in the
	// ServeHTTP (HandleStreams) goroutine. The channel is closed
	// when WriteStatus is called.
	writes chan func()

	// block concurrent WriteStatus calls
	// e.g. grpc/(*serverStream).SendMsg/RecvMsg
	writeStatusMu sync.Mutex

	// we just mirror the request content-type
	contentType string
	// we store both contentType and contentSubtype so we don't keep recreating them
	// TODO make sure this is consistent across handler_server and http2_server
	contentSubtype string

	stats  []stats.Handler
	logger *grpclog.PrefixLogger

	bufferPool mem.BufferPool
}

func (ht *serverHandlerTransport) Close(err error) {
	ht.closeOnce.Do(func() {
		if ht.logger.V(logLevel) {
			ht.logger.Infof("Closing: %v", err)
		}
		close(ht.closedCh)
	})
}

func (ht *serverHandlerTransport) Peer() *peer.Peer {
	return &peer.Peer{
		Addr:      ht.peer.Addr,
		LocalAddr: ht.peer.LocalAddr,
		AuthInfo:  ht.peer.AuthInfo,
	}
}

// strAddr is a net.Addr backed by either a TCP "ip:port" string, or
// the empty string if unknown.
type strAddr string

func (a strAddr) Network() string {
	if a != "" {
		// Per the documentation on net/http.Request.RemoteAddr, if this is
		// set, it's set to the IP:port of the peer (hence, TCP):
		// https://golang.org/pkg/net/http/#Request
		//
		// If we want to support Unix sockets later, we can
		// add our own grpc-specific convention within the
		// grpc codebase to set RemoteAddr to a different
		// format, or probably better: we can attach it to the
		// context and use that from serverHandlerTransport.RemoteAddr.
		return "tcp"
	}
	return ""
}

func (a strAddr) String() string { return string(a) }

// do runs fn in the ServeHTTP goroutine.
func (ht *serverHandlerTransport) do(fn func()) error {
	select {
	case <-ht.closedCh:
		return ErrConnClosing
	case ht.writes <- fn:
		return nil
	}
}

func (ht *serverHandlerTransport) WriteStatus(s *Stream, st *status.Status) error {
	ht.writeStatusMu.Lock()
	defer ht.writeStatusMu.Unlock()

	headersWritten := s.updateHeaderSent()
	err := ht.do(func() {
		if !headersWritten {
			ht.writePendingHeaders(s)
		}

		// And flush, in case no header or body has been sent yet.
		// This forces a separation of headers and trailers if this is the
		// first call (for example, in end2end tests's TestNoService).
		ht.rw.(http.Flusher).Flush()

		h := ht.rw.Header()
		h.Set("Grpc-Status", fmt.Sprintf("%d", st.Code()))
		if m := st.Message(); m != "" {
			h.Set("Grpc-Message", encodeGrpcMessage(m))
		}

		s.hdrMu.Lock()
		defer s.hdrMu.Unlock()
		if p := st.Proto(); p != nil && len(p.Details) > 0 {
			delete(s.trailer, grpcStatusDetailsBinHeader)
			stBytes, err := proto.Marshal(p)
			if err != nil {
				// TODO: return error instead, when callers are able to handle it.
				panic(err)
			}

			h.Set(grpcStatusDetailsBinHeader, encodeBinHeader(stBytes))
		}

		if len(s.trailer) > 0 {
			for k, vv := range s.trailer {
				// Clients don't tolerate reading restricted headers after some non restricted ones were sent.
				if isReservedHeader(k) {
					continue
				}
				for _, v := range vv {
					// http2 ResponseWriter mechanism to send undeclared Trailers after
					// the headers have possibly been written.
					h.Add(http2.TrailerPrefix+k, encodeMetadataHeader(k, v))
				}
			}
		}
	})

	if err == nil { // transport has not been closed
		// Note: The trailer fields are compressed with hpack after this call returns.
		// No WireLength field is set here.
		for _, sh := range ht.stats {
			sh.HandleRPC(s.Context(), &stats.OutTrailer{
				Trailer: s.trailer.Copy(),
			})
		}
	}
	ht.Close(errors.New("finished writing status"))
	return err
}

// writePendingHeaders sets common and custom headers on the first
// write call (Write, WriteHeader, or WriteStatus)
func (ht *serverHandlerTransport) writePendingHeaders(s *Stream) {
	ht.writeCommonHeaders(s)
	ht.writeCustomHeaders(s)
}

// writeCommonHeaders sets common headers on the first write
// call (Write, WriteHeader, or WriteStatus).
func (ht *serverHandlerTransport) writeCommonHeaders(s *Stream) {
	h := ht.rw.Header()
	h["Date"] = nil // suppress Date to make tests happy; TODO: restore
	h.Set("Content-Type", ht.contentType)

	// Predeclare trailers we'll set later in WriteStatus (after the body).
	// This is a SHOULD in the HTTP RFC, and the way you add (known)
	// Trailers per the net/http.ResponseWriter contract.
	// See https://golang.org/pkg/net/http/#ResponseWriter
	// and https://golang.org/pkg/net/http/#example_ResponseWriter_trailers
	h.Add("Trailer", "Grpc-Status")
	h.Add("Trailer", "Grpc-Message")
	h.Add("Trailer", "Grpc-Status-Details-Bin")

	if s.sendCompress != "" {
		h.Set("Grpc-Encoding", s.sendCompress)
	}
}

// writeCustomHeaders sets custom headers set on the stream via SetHeader
// on the first write call (Write, WriteHeader, or WriteStatus)
func (ht *serverHandlerTransport) writeCustomHeaders(s *Stream) {
	h := ht.rw.Header()

	s.hdrMu.Lock()
	for k, vv := range s.header {
		if isReservedHeader(k) {
			continue
		}
		for _, v := range vv {
			h.Add(k, encodeMetadataHeader(k, v))
		}
	}

	s.hdrMu.Unlock()
}

func (ht *serverHandlerTransport) Write(s *Stream, hdr []byte, data mem.BufferSlice, _ *Options) error {
	// Always take a reference because otherwise there is no guarantee the data will
	// be available after this function returns. This is what callers to Write
	// expect.
	data.Ref()
	headersWritten := s.updateHeaderSent()
	err := ht.do(func() {
		defer data.Free()
		if !headersWritten {
			ht.writePendingHeaders(s)
		}
		ht.rw.Write(hdr)
		for _, b := range data {
			_, _ = ht.rw.Write(b.ReadOnlyData())
		}
		ht.rw.(http.Flusher).Flush()
	})
	if err != nil {
		data.Free()
		return err
	}
	return nil
}

func (ht *serverHandlerTransport) WriteHeader(s *Stream, md metadata.MD) error {
	if err := s.SetHeader(md); err != nil {
		return err
	}

	headersWritten := s.updateHeaderSent()
	err := ht.do(func() {
		if !headersWritten {
			ht.writePendingHeaders(s)
		}

		ht.rw.WriteHeader(200)
		ht.rw.(http.Flusher).Flush()
	})

	if err == nil {
		for _, sh := range ht.stats {
			// Note: The header fields are compressed with hpack after this call returns.
			// No WireLength field is set here.
			sh.HandleRPC(s.Context(), &stats.OutHeader{
				Header:      md.Copy(),
				Compression: s.sendCompress,
			})
		}
	}
	return err
}

func (ht *serverHandlerTransport) HandleStreams(ctx context.Context, startStream func(*Stream)) {
	// With this transport type there will be exactly 1 stream: this HTTP request.
	var cancel context.CancelFunc
	if ht.timeoutSet {
		ctx, cancel = context.WithTimeout(ctx, ht.timeout)
	} else {
		ctx, cancel = context.WithCancel(ctx)
	}

	// requestOver is closed when the status has been written via WriteStatus.
	requestOver := make(chan struct{})
	go func() {
		select {
		case <-requestOver:
		case <-ht.closedCh:
		case <-ht.req.Context().Done():
		}
		cancel()
		ht.Close(errors.New("request is done processing"))
	}()

	ctx = metadata.NewIncomingContext(ctx, ht.headerMD)
	req := ht.req
	s := &Stream{
		id:               0, // irrelevant
		ctx:              ctx,
		requestRead:      func(int) {},
		cancel:           cancel,
		buf:              newRecvBuffer(),
		st:               ht,
		method:           req.URL.Path,
		recvCompress:     req.Header.Get("grpc-encoding"),
		contentSubtype:   ht.contentSubtype,
		headerWireLength: 0, // won't have access to header wire length until golang/go#18997.
	}
	s.trReader = &transportReader{
		reader:        &recvBufferReader{ctx: s.ctx, ctxDone: s.ctx.Done(), recv: s.buf},
		windowHandler: func(int) {},
	}

	// readerDone is closed when the Body.Read-ing goroutine exits.
	readerDone := make(chan struct{})
	go func() {
		defer close(readerDone)

		for {
			buf := ht.bufferPool.Get(http2MaxFrameLen)
			n, err := req.Body.Read(*buf)
			if n > 0 {
				*buf = (*buf)[:n]
				s.buf.put(recvMsg{buffer: mem.NewBuffer(buf, ht.bufferPool)})
			} else {
				ht.bufferPool.Put(buf)
			}
			if err != nil {
				s.buf.put(recvMsg{err: mapRecvMsgError(err)})
				return
			}
		}
	}()

	// startStream is provided by the *grpc.Server's serveStreams.
	// It starts a goroutine serving s and exits immediately.
	// The goroutine that is started is the one that then calls
	// into ht, calling WriteHeader, Write, WriteStatus, Close, etc.
	startStream(s)

	ht.runStream()
	close(requestOver)

	// Wait for reading goroutine to finish.
	req.Body.Close()
	<-readerDone
}

func (ht *serverHandlerTransport) runStream() {
	for {
		select {
		case fn := <-ht.writes:
			fn()
		case <-ht.closedCh:
			return
		}
	}
}

func (ht *serverHandlerTransport) IncrMsgSent() {}

func (ht *serverHandlerTransport) IncrMsgRecv() {}

func (ht *serverHandlerTransport) Drain(string) {
	panic("Drain() is not implemented")
}

// mapRecvMsgError returns the non-nil err into the appropriate
// error value as expected by callers of *grpc.parser.recvMsg.
// In particular, in can only be:
//   - io.EOF
//   - io.ErrUnexpectedEOF
//   - of type transport.ConnectionError
//   - an error from the status package
func mapRecvMsgError(err error) error {
	if err == io.EOF || err == io.ErrUnexpectedEOF {
		return err
	}
	if se, ok := err.(http2.StreamError); ok {
		if code, ok := http2ErrConvTab[se.Code]; ok {
			return status.Error(code, se.Error())
		}
	}
	if strings.Contains(err.Error(), "body closed by handler") {
		return status.Error(codes.Canceled, err.Error())
	}
	return connectionErrorf(true, err, err.Error())
}<|MERGE_RESOLUTION|>--- conflicted
+++ resolved
@@ -50,11 +50,7 @@
 // NewServerHandlerTransport returns a ServerTransport handling gRPC from
 // inside an http.Handler, or writes an HTTP error to w and returns an error.
 // It requires that the http Server supports HTTP/2.
-<<<<<<< HEAD
-func NewServerHandlerTransport(w http.ResponseWriter, r *http.Request, stats []stats.Handler) (ServerTransport, error) {
-=======
 func NewServerHandlerTransport(w http.ResponseWriter, r *http.Request, stats []stats.Handler, bufferPool mem.BufferPool) (ServerTransport, error) {
->>>>>>> 45e5f78d
 	if r.Method != http.MethodPost {
 		w.Header().Set("Allow", http.MethodPost)
 		msg := fmt.Sprintf("invalid gRPC request method %q", r.Method)
