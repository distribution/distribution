--- conflicted
+++ resolved
@@ -60,11 +60,8 @@
 // atomically.
 var clientConnectionCounter uint64
 
-<<<<<<< HEAD
-=======
 var goAwayLoopyWriterTimeout = 5 * time.Second
 
->>>>>>> 45e5f78d
 var metadataFromOutgoingContextRaw = internal.FromOutgoingContextRaw.(func(context.Context) (metadata.MD, [][]string, bool))
 
 // http2Client implements the ClientTransport interface with HTTP2.
@@ -470,11 +467,7 @@
 		return nil, err
 	}
 	go func() {
-<<<<<<< HEAD
-		t.loopy = newLoopyWriter(clientSide, t.framer, t.controlBuf, t.bdpEst, t.conn, t.logger)
-=======
 		t.loopy = newLoopyWriter(clientSide, t.framer, t.controlBuf, t.bdpEst, t.conn, t.logger, t.outgoingGoAwayHandler, t.bufferPool)
->>>>>>> 45e5f78d
 		if err := t.loopy.run(); !isIOError(err) {
 			// Immediately close the connection, as the loopy writer returns
 			// when there are no more active streams and we were draining (the
@@ -528,8 +521,6 @@
 		Addr:      t.remoteAddr,
 		AuthInfo:  t.authInfo, // Can be nil
 		LocalAddr: t.localAddr,
-<<<<<<< HEAD
-=======
 	}
 }
 
@@ -541,7 +532,6 @@
 	t.mu.Unlock()
 	if err := t.framer.fr.WriteGoAway(maxStreamID, http2.ErrCodeNo, g.debugData); err != nil {
 		return false, err
->>>>>>> 45e5f78d
 	}
 	return false, g.closeConn
 }
@@ -1020,14 +1010,6 @@
 		// should unblock it so that the goroutine eventually exits.
 		t.kpDormancyCond.Signal()
 	}
-<<<<<<< HEAD
-	t.mu.Unlock()
-	t.controlBuf.finish()
-	t.cancel()
-	t.conn.Close()
-	channelz.RemoveEntry(t.channelz.ID)
-=======
->>>>>>> 45e5f78d
 	// Append info about previous goaways if there were any, since this may be important
 	// for understanding the root cause for this connection to be closed.
 	goAwayDebugMessage := t.goAwayDebugMessage
