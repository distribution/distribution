/*
 *
 * Copyright 2014 gRPC authors.
 *
 * Licensed under the Apache License, Version 2.0 (the "License");
 * you may not use this file except in compliance with the License.
 * You may obtain a copy of the License at
 *
 *     http://www.apache.org/licenses/LICENSE-2.0
 *
 * Unless required by applicable law or agreed to in writing, software
 * distributed under the License is distributed on an "AS IS" BASIS,
 * WITHOUT WARRANTIES OR CONDITIONS OF ANY KIND, either express or implied.
 * See the License for the specific language governing permissions and
 * limitations under the License.
 *
 */

// Package metadata define the structure of the metadata supported by gRPC library.
// Please refer to https://github.com/grpc/grpc/blob/master/doc/PROTOCOL-HTTP2.md
// for more information about custom-metadata.
package metadata // import "google.golang.org/grpc/metadata"

import (
	"context"
	"fmt"
	"strings"

	"google.golang.org/grpc/internal"
)

func init() {
	internal.FromOutgoingContextRaw = fromOutgoingContextRaw
}

// DecodeKeyValue returns k, v, nil.
//
// Deprecated: use k and v directly instead.
func DecodeKeyValue(k, v string) (string, string, error) {
	return k, v, nil
}

// MD is a mapping from metadata keys to values. Users should use the following
// two convenience functions New and Pairs to generate MD.
type MD map[string][]string

// New creates an MD from a given key-value map.
//
// Only the following ASCII characters are allowed in keys:
//   - digits: 0-9
//   - uppercase letters: A-Z (normalized to lower)
//   - lowercase letters: a-z
//   - special characters: -_.
//
// Uppercase letters are automatically converted to lowercase.
//
// Keys beginning with "grpc-" are reserved for grpc-internal use only and may
// result in errors if set in metadata.
func New(m map[string]string) MD {
	md := make(MD, len(m))
	for k, val := range m {
		key := strings.ToLower(k)
		md[key] = append(md[key], val)
	}
	return md
}

// Pairs returns an MD formed by the mapping of key, value ...
// Pairs panics if len(kv) is odd.
//
// Only the following ASCII characters are allowed in keys:
//   - digits: 0-9
//   - uppercase letters: A-Z (normalized to lower)
//   - lowercase letters: a-z
//   - special characters: -_.
//
// Uppercase letters are automatically converted to lowercase.
//
// Keys beginning with "grpc-" are reserved for grpc-internal use only and may
// result in errors if set in metadata.
func Pairs(kv ...string) MD {
	if len(kv)%2 == 1 {
		panic(fmt.Sprintf("metadata: Pairs got the odd number of input pairs for metadata: %d", len(kv)))
	}
	md := make(MD, len(kv)/2)
	for i := 0; i < len(kv); i += 2 {
		key := strings.ToLower(kv[i])
		md[key] = append(md[key], kv[i+1])
	}
	return md
}

// Len returns the number of items in md.
func (md MD) Len() int {
	return len(md)
}

// Copy returns a copy of md.
func (md MD) Copy() MD {
	out := make(MD, len(md))
	for k, v := range md {
		out[k] = copyOf(v)
	}
	return out
}

// Get obtains the values for a given key.
//
// k is converted to lowercase before searching in md.
func (md MD) Get(k string) []string {
	k = strings.ToLower(k)
	return md[k]
}

// Set sets the value of a given key with a slice of values.
//
// k is converted to lowercase before storing in md.
func (md MD) Set(k string, vals ...string) {
	if len(vals) == 0 {
		return
	}
	k = strings.ToLower(k)
	md[k] = vals
}

// Append adds the values to key k, not overwriting what was already stored at
// that key.
//
// k is converted to lowercase before storing in md.
func (md MD) Append(k string, vals ...string) {
	if len(vals) == 0 {
		return
	}
	k = strings.ToLower(k)
	md[k] = append(md[k], vals...)
}

// Delete removes the values for a given key k which is converted to lowercase
// before removing it from md.
func (md MD) Delete(k string) {
	k = strings.ToLower(k)
	delete(md, k)
}

// Join joins any number of mds into a single MD.
//
// The order of values for each key is determined by the order in which the mds
// containing those values are presented to Join.
func Join(mds ...MD) MD {
	out := MD{}
	for _, md := range mds {
		for k, v := range md {
			out[k] = append(out[k], v...)
		}
	}
	return out
}

type mdIncomingKey struct{}
type mdOutgoingKey struct{}

// NewIncomingContext creates a new context with incoming md attached. md must
// not be modified after calling this function.
func NewIncomingContext(ctx context.Context, md MD) context.Context {
	return context.WithValue(ctx, mdIncomingKey{}, md)
}

// NewOutgoingContext creates a new context with outgoing md attached. If used
// in conjunction with AppendToOutgoingContext, NewOutgoingContext will
// overwrite any previously-appended metadata. md must not be modified after
// calling this function.
func NewOutgoingContext(ctx context.Context, md MD) context.Context {
	return context.WithValue(ctx, mdOutgoingKey{}, rawMD{md: md})
}

// AppendToOutgoingContext returns a new context with the provided kv merged
// with any existing metadata in the context. Please refer to the documentation
// of Pairs for a description of kv.
func AppendToOutgoingContext(ctx context.Context, kv ...string) context.Context {
	if len(kv)%2 == 1 {
		panic(fmt.Sprintf("metadata: AppendToOutgoingContext got an odd number of input pairs for metadata: %d", len(kv)))
	}
	md, _ := ctx.Value(mdOutgoingKey{}).(rawMD)
	added := make([][]string, len(md.added)+1)
	copy(added, md.added)
	kvCopy := make([]string, 0, len(kv))
	for i := 0; i < len(kv); i += 2 {
		kvCopy = append(kvCopy, strings.ToLower(kv[i]), kv[i+1])
	}
	added[len(added)-1] = kvCopy
	return context.WithValue(ctx, mdOutgoingKey{}, rawMD{md: md.md, added: added})
}

// FromIncomingContext returns the incoming metadata in ctx if it exists.
//
// All keys in the returned MD are lowercase.
func FromIncomingContext(ctx context.Context) (MD, bool) {
	md, ok := ctx.Value(mdIncomingKey{}).(MD)
	if !ok {
		return nil, false
	}
	out := make(MD, len(md))
	for k, v := range md {
		// We need to manually convert all keys to lower case, because MD is a
		// map, and there's no guarantee that the MD attached to the context is
		// created using our helper functions.
		key := strings.ToLower(k)
		out[key] = copyOf(v)
	}
	return out, true
}

// ValueFromIncomingContext returns the metadata value corresponding to the metadata
// key from the incoming metadata if it exists. Keys are matched in a case insensitive
// manner.
<<<<<<< HEAD
//
// # Experimental
//
// Notice: This API is EXPERIMENTAL and may be changed or removed in a
// later release.
=======
>>>>>>> 45e5f78d
func ValueFromIncomingContext(ctx context.Context, key string) []string {
	md, ok := ctx.Value(mdIncomingKey{}).(MD)
	if !ok {
		return nil
	}

	if v, ok := md[key]; ok {
		return copyOf(v)
	}
	for k, v := range md {
<<<<<<< HEAD
		// Case insenitive comparison: MD is a map, and there's no guarantee
=======
		// Case insensitive comparison: MD is a map, and there's no guarantee
>>>>>>> 45e5f78d
		// that the MD attached to the context is created using our helper
		// functions.
		if strings.EqualFold(k, key) {
			return copyOf(v)
		}
	}
	return nil
}

func copyOf(v []string) []string {
	vals := make([]string, len(v))
	copy(vals, v)
	return vals
}

// fromOutgoingContextRaw returns the un-merged, intermediary contents of rawMD.
//
// Remember to perform strings.ToLower on the keys, for both the returned MD (MD
// is a map, there's no guarantee it's created using our helper functions) and
// the extra kv pairs (AppendToOutgoingContext doesn't turn them into
// lowercase).
func fromOutgoingContextRaw(ctx context.Context) (MD, [][]string, bool) {
	raw, ok := ctx.Value(mdOutgoingKey{}).(rawMD)
	if !ok {
		return nil, nil, false
	}

	return raw.md, raw.added, true
}

// FromOutgoingContext returns the outgoing metadata in ctx if it exists.
//
// All keys in the returned MD are lowercase.
func FromOutgoingContext(ctx context.Context) (MD, bool) {
	raw, ok := ctx.Value(mdOutgoingKey{}).(rawMD)
	if !ok {
		return nil, false
	}

	mdSize := len(raw.md)
	for i := range raw.added {
		mdSize += len(raw.added[i]) / 2
	}

	out := make(MD, mdSize)
	for k, v := range raw.md {
		// We need to manually convert all keys to lower case, because MD is a
		// map, and there's no guarantee that the MD attached to the context is
		// created using our helper functions.
		key := strings.ToLower(k)
		out[key] = copyOf(v)
	}
	for _, added := range raw.added {
		if len(added)%2 == 1 {
			panic(fmt.Sprintf("metadata: FromOutgoingContext got an odd number of input pairs for metadata: %d", len(added)))
		}

		for i := 0; i < len(added); i += 2 {
			key := strings.ToLower(added[i])
			out[key] = append(out[key], added[i+1])
		}
	}
	return out, ok
}

type rawMD struct {
	md    MD
	added [][]string
}<|MERGE_RESOLUTION|>--- conflicted
+++ resolved
@@ -213,14 +213,6 @@
 // ValueFromIncomingContext returns the metadata value corresponding to the metadata
 // key from the incoming metadata if it exists. Keys are matched in a case insensitive
 // manner.
-<<<<<<< HEAD
-//
-// # Experimental
-//
-// Notice: This API is EXPERIMENTAL and may be changed or removed in a
-// later release.
-=======
->>>>>>> 45e5f78d
 func ValueFromIncomingContext(ctx context.Context, key string) []string {
 	md, ok := ctx.Value(mdIncomingKey{}).(MD)
 	if !ok {
@@ -231,11 +223,7 @@
 		return copyOf(v)
 	}
 	for k, v := range md {
-<<<<<<< HEAD
-		// Case insenitive comparison: MD is a map, and there's no guarantee
-=======
 		// Case insensitive comparison: MD is a map, and there's no guarantee
->>>>>>> 45e5f78d
 		// that the MD attached to the context is created using our helper
 		// functions.
 		if strings.EqualFold(k, key) {
