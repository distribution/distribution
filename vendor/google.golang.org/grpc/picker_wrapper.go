--- conflicted
+++ resolved
@@ -47,15 +47,8 @@
 // pickerWrapper is a wrapper of balancer.Picker. It blocks on certain pick
 // actions and unblock when there's a picker update.
 type pickerWrapper struct {
-<<<<<<< HEAD
-	mu            sync.Mutex
-	done          bool
-	blockingCh    chan struct{}
-	picker        balancer.Picker
-=======
 	// If pickerGen holds a nil pointer, the pickerWrapper is closed.
 	pickerGen     atomic.Pointer[pickerGeneration]
->>>>>>> 45e5f78d
 	statsHandlers []stats.Handler // to record blocking picker calls
 }
 
@@ -72,24 +65,11 @@
 // updatePicker is called by UpdateState calls from the LB policy. It
 // unblocks all blocked pick.
 func (pw *pickerWrapper) updatePicker(p balancer.Picker) {
-<<<<<<< HEAD
-	pw.mu.Lock()
-	if pw.done {
-		pw.mu.Unlock()
-		return
-	}
-	pw.picker = p
-	// pw.blockingCh should never be nil.
-	close(pw.blockingCh)
-	pw.blockingCh = make(chan struct{})
-	pw.mu.Unlock()
-=======
 	old := pw.pickerGen.Swap(&pickerGeneration{
 		picker:     p,
 		blockingCh: make(chan struct{}),
 	})
 	close(old.blockingCh)
->>>>>>> 45e5f78d
 }
 
 // doneChannelzWrapper performs the following:
@@ -228,17 +208,8 @@
 // reset clears the pickerWrapper and prepares it for being used again when idle
 // mode is exited.
 func (pw *pickerWrapper) reset() {
-<<<<<<< HEAD
-	pw.mu.Lock()
-	defer pw.mu.Unlock()
-	if pw.done {
-		return
-	}
-	pw.blockingCh = make(chan struct{})
-=======
 	old := pw.pickerGen.Swap(&pickerGeneration{blockingCh: make(chan struct{})})
 	close(old.blockingCh)
->>>>>>> 45e5f78d
 }
 
 // dropError is a wrapper error that indicates the LB policy wishes to drop the
