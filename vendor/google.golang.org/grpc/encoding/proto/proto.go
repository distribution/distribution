--- conflicted
+++ resolved
@@ -24,10 +24,7 @@
 	"fmt"
 
 	"google.golang.org/grpc/encoding"
-<<<<<<< HEAD
-=======
 	"google.golang.org/grpc/mem"
->>>>>>> 45e5f78d
 	"google.golang.org/protobuf/proto"
 	"google.golang.org/protobuf/protoadapt"
 )
@@ -43,18 +40,6 @@
 // gRPC.
 type codecV2 struct{}
 
-<<<<<<< HEAD
-func (codec) Marshal(v any) ([]byte, error) {
-	vv := messageV2Of(v)
-	if vv == nil {
-		return nil, fmt.Errorf("failed to marshal, message is %T, want proto.Message", v)
-	}
-
-	return proto.Marshal(vv)
-}
-
-func (codec) Unmarshal(data []byte, v any) error {
-=======
 func (c *codecV2) Marshal(v any) (data mem.BufferSlice, err error) {
 	vv := messageV2Of(v)
 	if vv == nil {
@@ -82,29 +67,11 @@
 }
 
 func (c *codecV2) Unmarshal(data mem.BufferSlice, v any) (err error) {
->>>>>>> 45e5f78d
 	vv := messageV2Of(v)
 	if vv == nil {
 		return fmt.Errorf("failed to unmarshal, message is %T, want proto.Message", v)
 	}
 
-<<<<<<< HEAD
-	return proto.Unmarshal(data, vv)
-}
-
-func messageV2Of(v any) proto.Message {
-	switch v := v.(type) {
-	case protoadapt.MessageV1:
-		return protoadapt.MessageV2Of(v)
-	case protoadapt.MessageV2:
-		return v
-	}
-
-	return nil
-}
-
-func (codec) Name() string {
-=======
 	buf := data.MaterializeToBuffer(mem.DefaultBufferPool())
 	defer buf.Free()
 	// TODO: Upgrade proto.Unmarshal to support mem.BufferSlice. Right now, it's not
@@ -125,6 +92,5 @@
 }
 
 func (c *codecV2) Name() string {
->>>>>>> 45e5f78d
 	return Name
 }