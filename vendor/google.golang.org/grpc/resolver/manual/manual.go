/*
 *
 * Copyright 2017 gRPC authors.
 *
 * Licensed under the Apache License, Version 2.0 (the "License");
 * you may not use this file except in compliance with the License.
 * You may obtain a copy of the License at
 *
 *     http://www.apache.org/licenses/LICENSE-2.0
 *
 * Unless required by applicable law or agreed to in writing, software
 * distributed under the License is distributed on an "AS IS" BASIS,
 * WITHOUT WARRANTIES OR CONDITIONS OF ANY KIND, either express or implied.
 * See the License for the specific language governing permissions and
 * limitations under the License.
 *
 */

// Package manual defines a resolver that can be used to manually send resolved
// addresses to ClientConn.
package manual

import (
	"sync"

	"google.golang.org/grpc/resolver"
)

// NewBuilderWithScheme creates a new manual resolver builder with the given
// scheme. Every instance of the manual resolver may only ever be used with a
// single grpc.ClientConn. Otherwise, bad things will happen.
func NewBuilderWithScheme(scheme string) *Resolver {
	return &Resolver{
		BuildCallback:       func(resolver.Target, resolver.ClientConn, resolver.BuildOptions) {},
		UpdateStateCallback: func(error) {},
		ResolveNowCallback:  func(resolver.ResolveNowOptions) {},
		CloseCallback:       func() {},
		scheme:              scheme,
	}
}

// Resolver is also a resolver builder.
// It's build() function always returns itself.
type Resolver struct {
	// BuildCallback is called when the Build method is called.  Must not be
	// nil.  Must not be changed after the resolver may be built.
	BuildCallback func(resolver.Target, resolver.ClientConn, resolver.BuildOptions)
	// UpdateStateCallback is called when the UpdateState method is called on
	// the resolver.  The value passed as argument to this callback is the value
	// returned by the resolver.ClientConn.  Must not be nil.  Must not be
	// changed after the resolver may be built.
	UpdateStateCallback func(err error)
	// ResolveNowCallback is called when the ResolveNow method is called on the
	// resolver.  Must not be nil.  Must not be changed after the resolver may
	// be built.
	ResolveNowCallback func(resolver.ResolveNowOptions)
	// CloseCallback is called when the Close method is called.  Must not be
	// nil.  Must not be changed after the resolver may be built.
	CloseCallback func()
	scheme        string

	// Fields actually belong to the resolver.
	// Guards access to below fields.
	mu sync.Mutex
	CC resolver.ClientConn
	// Storing the most recent state update makes this resolver resilient to
	// restarts, which is possible with channel idleness.
	lastSeenState *resolver.State
}

// InitialState adds initial state to the resolver so that UpdateState doesn't
// need to be explicitly called after Dial.
func (r *Resolver) InitialState(s resolver.State) {
	r.lastSeenState = &s
}

// Build returns itself for Resolver, because it's both a builder and a resolver.
func (r *Resolver) Build(target resolver.Target, cc resolver.ClientConn, opts resolver.BuildOptions) (resolver.Resolver, error) {
	r.mu.Lock()
	defer r.mu.Unlock()
<<<<<<< HEAD
=======
	// Call BuildCallback after locking to avoid a race when UpdateState
	// or ReportError is called before Build returns.
	r.BuildCallback(target, cc, opts)
>>>>>>> 45e5f78d
	r.CC = cc
	if r.lastSeenState != nil {
		err := r.CC.UpdateState(*r.lastSeenState)
		go r.UpdateStateCallback(err)
	}
	return r, nil
}

// Scheme returns the manual resolver's scheme.
func (r *Resolver) Scheme() string {
	return r.scheme
}

// ResolveNow is a noop for Resolver.
func (r *Resolver) ResolveNow(o resolver.ResolveNowOptions) {
	r.ResolveNowCallback(o)
}

// Close is a noop for Resolver.
func (r *Resolver) Close() {
	r.CloseCallback()
}

// UpdateState calls CC.UpdateState.
func (r *Resolver) UpdateState(s resolver.State) {
	r.mu.Lock()
	defer r.mu.Unlock()
	var err error
	if r.CC == nil {
		panic("cannot update state as grpc.Dial with resolver has not been called")
	}
	err = r.CC.UpdateState(s)
	r.lastSeenState = &s
	r.UpdateStateCallback(err)
}

// ReportError calls CC.ReportError.
func (r *Resolver) ReportError(err error) {
	r.mu.Lock()
	defer r.mu.Unlock()
	if r.CC == nil {
		panic("cannot report error as grpc.Dial with resolver has not been called")
	}
	r.CC.ReportError(err)
}<|MERGE_RESOLUTION|>--- conflicted
+++ resolved
@@ -78,12 +78,9 @@
 func (r *Resolver) Build(target resolver.Target, cc resolver.ClientConn, opts resolver.BuildOptions) (resolver.Resolver, error) {
 	r.mu.Lock()
 	defer r.mu.Unlock()
-<<<<<<< HEAD
-=======
 	// Call BuildCallback after locking to avoid a race when UpdateState
 	// or ReportError is called before Build returns.
 	r.BuildCallback(target, cc, opts)
->>>>>>> 45e5f78d
 	r.CC = cc
 	if r.lastSeenState != nil {
 		err := r.CC.UpdateState(*r.lastSeenState)
