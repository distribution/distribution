/*
 *
 * Copyright 2018 gRPC authors.
 *
 * Licensed under the Apache License, Version 2.0 (the "License");
 * you may not use this file except in compliance with the License.
 * You may obtain a copy of the License at
 *
 *     http://www.apache.org/licenses/LICENSE-2.0
 *
 * Unless required by applicable law or agreed to in writing, software
 * distributed under the License is distributed on an "AS IS" BASIS,
 * WITHOUT WARRANTIES OR CONDITIONS OF ANY KIND, either express or implied.
 * See the License for the specific language governing permissions and
 * limitations under the License.
 *
 */

package grpc

import (
	"context"
	"net"
	"net/url"
	"time"

	"google.golang.org/grpc/backoff"
	"google.golang.org/grpc/channelz"
	"google.golang.org/grpc/credentials"
	"google.golang.org/grpc/credentials/insecure"
	"google.golang.org/grpc/internal"
	internalbackoff "google.golang.org/grpc/internal/backoff"
	"google.golang.org/grpc/internal/binarylog"
	"google.golang.org/grpc/internal/transport"
	"google.golang.org/grpc/keepalive"
	"google.golang.org/grpc/mem"
	"google.golang.org/grpc/resolver"
	"google.golang.org/grpc/stats"
)

const (
	// https://github.com/grpc/proposal/blob/master/A6-client-retries.md#limits-on-retries-and-hedges
	defaultMaxCallAttempts = 5
)

func init() {
	internal.AddGlobalDialOptions = func(opt ...DialOption) {
		globalDialOptions = append(globalDialOptions, opt...)
	}
	internal.ClearGlobalDialOptions = func() {
		globalDialOptions = nil
	}
	internal.AddGlobalPerTargetDialOptions = func(opt any) {
		if ptdo, ok := opt.(perTargetDialOption); ok {
			globalPerTargetDialOptions = append(globalPerTargetDialOptions, ptdo)
		}
	}
	internal.ClearGlobalPerTargetDialOptions = func() {
		globalPerTargetDialOptions = nil
	}
	internal.WithBinaryLogger = withBinaryLogger
	internal.JoinDialOptions = newJoinDialOption
	internal.DisableGlobalDialOptions = newDisableGlobalDialOptions
<<<<<<< HEAD
	internal.WithRecvBufferPool = withRecvBufferPool
=======
	internal.WithBufferPool = withBufferPool
>>>>>>> 45e5f78d
}

// dialOptions configure a Dial call. dialOptions are set by the DialOption
// values passed to Dial.
type dialOptions struct {
	unaryInt  UnaryClientInterceptor
	streamInt StreamClientInterceptor

	chainUnaryInts  []UnaryClientInterceptor
	chainStreamInts []StreamClientInterceptor

	cp                          Compressor
	dc                          Decompressor
	bs                          internalbackoff.Strategy
	block                       bool
	returnLastError             bool
	timeout                     time.Duration
	authority                   string
	binaryLogger                binarylog.Logger
	copts                       transport.ConnectOptions
	callOptions                 []CallOption
	channelzParent              channelz.Identifier
	disableServiceConfig        bool
	disableRetry                bool
	disableHealthCheck          bool
	healthCheckFunc             internal.HealthChecker
	minConnectTimeout           func() time.Duration
	defaultServiceConfig        *ServiceConfig // defaultServiceConfig is parsed from defaultServiceConfigRawJSON.
	defaultServiceConfigRawJSON *string
	resolvers                   []resolver.Builder
	idleTimeout                 time.Duration
<<<<<<< HEAD
	recvBufferPool              SharedBufferPool
	defaultScheme               string
=======
	defaultScheme               string
	maxCallAttempts             int
>>>>>>> 45e5f78d
}

// DialOption configures how we set up the connection.
type DialOption interface {
	apply(*dialOptions)
}

var globalDialOptions []DialOption

// perTargetDialOption takes a parsed target and returns a dial option to apply.
//
// This gets called after NewClient() parses the target, and allows per target
// configuration set through a returned DialOption. The DialOption will not take
// effect if specifies a resolver builder, as that Dial Option is factored in
// while parsing target.
type perTargetDialOption interface {
	// DialOption returns a Dial Option to apply.
	DialOptionForTarget(parsedTarget url.URL) DialOption
}

var globalPerTargetDialOptions []perTargetDialOption

// EmptyDialOption does not alter the dial configuration. It can be embedded in
// another structure to build custom dial options.
//
// # Experimental
//
// Notice: This type is EXPERIMENTAL and may be changed or removed in a
// later release.
type EmptyDialOption struct{}

func (EmptyDialOption) apply(*dialOptions) {}

type disableGlobalDialOptions struct{}

func (disableGlobalDialOptions) apply(*dialOptions) {}

// newDisableGlobalDialOptions returns a DialOption that prevents the ClientConn
// from applying the global DialOptions (set via AddGlobalDialOptions).
func newDisableGlobalDialOptions() DialOption {
	return &disableGlobalDialOptions{}
}

// funcDialOption wraps a function that modifies dialOptions into an
// implementation of the DialOption interface.
type funcDialOption struct {
	f func(*dialOptions)
}

func (fdo *funcDialOption) apply(do *dialOptions) {
	fdo.f(do)
}

func newFuncDialOption(f func(*dialOptions)) *funcDialOption {
	return &funcDialOption{
		f: f,
	}
}

type joinDialOption struct {
	opts []DialOption
}

func (jdo *joinDialOption) apply(do *dialOptions) {
	for _, opt := range jdo.opts {
		opt.apply(do)
	}
}

func newJoinDialOption(opts ...DialOption) DialOption {
	return &joinDialOption{opts: opts}
}

// WithSharedWriteBuffer allows reusing per-connection transport write buffer.
// If this option is set to true every connection will release the buffer after
// flushing the data on the wire.
//
// # Experimental
//
// Notice: This API is EXPERIMENTAL and may be changed or removed in a
// later release.
func WithSharedWriteBuffer(val bool) DialOption {
	return newFuncDialOption(func(o *dialOptions) {
		o.copts.SharedWriteBuffer = val
	})
}

// WithWriteBufferSize determines how much data can be batched before doing a
// write on the wire. The default value for this buffer is 32KB.
//
// Zero or negative values will disable the write buffer such that each write
// will be on underlying connection. Note: A Send call may not directly
// translate to a write.
func WithWriteBufferSize(s int) DialOption {
	return newFuncDialOption(func(o *dialOptions) {
		o.copts.WriteBufferSize = s
	})
}

// WithReadBufferSize lets you set the size of read buffer, this determines how
// much data can be read at most for each read syscall.
//
// The default value for this buffer is 32KB. Zero or negative values will
// disable read buffer for a connection so data framer can access the
// underlying conn directly.
func WithReadBufferSize(s int) DialOption {
	return newFuncDialOption(func(o *dialOptions) {
		o.copts.ReadBufferSize = s
	})
}

// WithInitialWindowSize returns a DialOption which sets the value for initial
// window size on a stream. The lower bound for window size is 64K and any value
// smaller than that will be ignored.
func WithInitialWindowSize(s int32) DialOption {
	return newFuncDialOption(func(o *dialOptions) {
		o.copts.InitialWindowSize = s
	})
}

// WithInitialConnWindowSize returns a DialOption which sets the value for
// initial window size on a connection. The lower bound for window size is 64K
// and any value smaller than that will be ignored.
func WithInitialConnWindowSize(s int32) DialOption {
	return newFuncDialOption(func(o *dialOptions) {
		o.copts.InitialConnWindowSize = s
	})
}

// WithMaxMsgSize returns a DialOption which sets the maximum message size the
// client can receive.
//
// Deprecated: use WithDefaultCallOptions(MaxCallRecvMsgSize(s)) instead.  Will
// be supported throughout 1.x.
func WithMaxMsgSize(s int) DialOption {
	return WithDefaultCallOptions(MaxCallRecvMsgSize(s))
}

// WithDefaultCallOptions returns a DialOption which sets the default
// CallOptions for calls over the connection.
func WithDefaultCallOptions(cos ...CallOption) DialOption {
	return newFuncDialOption(func(o *dialOptions) {
		o.callOptions = append(o.callOptions, cos...)
	})
}

// WithCodec returns a DialOption which sets a codec for message marshaling and
// unmarshaling.
//
// Deprecated: use WithDefaultCallOptions(ForceCodec(_)) instead.  Will be
// supported throughout 1.x.
func WithCodec(c Codec) DialOption {
	return WithDefaultCallOptions(CallCustomCodec(c))
}

// WithCompressor returns a DialOption which sets a Compressor to use for
// message compression. It has lower priority than the compressor set by the
// UseCompressor CallOption.
//
// Deprecated: use UseCompressor instead.  Will be supported throughout 1.x.
func WithCompressor(cp Compressor) DialOption {
	return newFuncDialOption(func(o *dialOptions) {
		o.cp = cp
	})
}

// WithDecompressor returns a DialOption which sets a Decompressor to use for
// incoming message decompression.  If incoming response messages are encoded
// using the decompressor's Type(), it will be used.  Otherwise, the message
// encoding will be used to look up the compressor registered via
// encoding.RegisterCompressor, which will then be used to decompress the
// message.  If no compressor is registered for the encoding, an Unimplemented
// status error will be returned.
//
// Deprecated: use encoding.RegisterCompressor instead.  Will be supported
// throughout 1.x.
func WithDecompressor(dc Decompressor) DialOption {
	return newFuncDialOption(func(o *dialOptions) {
		o.dc = dc
	})
}

// WithConnectParams configures the ClientConn to use the provided ConnectParams
// for creating and maintaining connections to servers.
//
// The backoff configuration specified as part of the ConnectParams overrides
// all defaults specified in
// https://github.com/grpc/grpc/blob/master/doc/connection-backoff.md. Consider
// using the backoff.DefaultConfig as a base, in cases where you want to
// override only a subset of the backoff configuration.
func WithConnectParams(p ConnectParams) DialOption {
	return newFuncDialOption(func(o *dialOptions) {
		o.bs = internalbackoff.Exponential{Config: p.Backoff}
		o.minConnectTimeout = func() time.Duration {
			return p.MinConnectTimeout
		}
	})
}

// WithBackoffMaxDelay configures the dialer to use the provided maximum delay
// when backing off after failed connection attempts.
//
// Deprecated: use WithConnectParams instead. Will be supported throughout 1.x.
func WithBackoffMaxDelay(md time.Duration) DialOption {
	return WithBackoffConfig(BackoffConfig{MaxDelay: md})
}

// WithBackoffConfig configures the dialer to use the provided backoff
// parameters after connection failures.
//
// Deprecated: use WithConnectParams instead. Will be supported throughout 1.x.
func WithBackoffConfig(b BackoffConfig) DialOption {
	bc := backoff.DefaultConfig
	bc.MaxDelay = b.MaxDelay
	return withBackoff(internalbackoff.Exponential{Config: bc})
}

// withBackoff sets the backoff strategy used for connectRetryNum after a failed
// connection attempt.
//
// This can be exported if arbitrary backoff strategies are allowed by gRPC.
func withBackoff(bs internalbackoff.Strategy) DialOption {
	return newFuncDialOption(func(o *dialOptions) {
		o.bs = bs
	})
}

// WithBlock returns a DialOption which makes callers of Dial block until the
// underlying connection is up. Without this, Dial returns immediately and
// connecting the server happens in background.
//
// Use of this feature is not recommended.  For more information, please see:
// https://github.com/grpc/grpc-go/blob/master/Documentation/anti-patterns.md
//
// Deprecated: this DialOption is not supported by NewClient.
// Will be supported throughout 1.x.
func WithBlock() DialOption {
	return newFuncDialOption(func(o *dialOptions) {
		o.block = true
	})
}

// WithReturnConnectionError returns a DialOption which makes the client connection
// return a string containing both the last connection error that occurred and
// the context.DeadlineExceeded error.
// Implies WithBlock()
//
// Use of this feature is not recommended.  For more information, please see:
// https://github.com/grpc/grpc-go/blob/master/Documentation/anti-patterns.md
//
// Deprecated: this DialOption is not supported by NewClient.
// Will be supported throughout 1.x.
func WithReturnConnectionError() DialOption {
	return newFuncDialOption(func(o *dialOptions) {
		o.block = true
		o.returnLastError = true
	})
}

// WithInsecure returns a DialOption which disables transport security for this
// ClientConn. Under the hood, it uses insecure.NewCredentials().
//
// Note that using this DialOption with per-RPC credentials (through
// WithCredentialsBundle or WithPerRPCCredentials) which require transport
// security is incompatible and will cause grpc.Dial() to fail.
//
// Deprecated: use WithTransportCredentials and insecure.NewCredentials()
// instead. Will be supported throughout 1.x.
func WithInsecure() DialOption {
	return newFuncDialOption(func(o *dialOptions) {
		o.copts.TransportCredentials = insecure.NewCredentials()
	})
}

// WithNoProxy returns a DialOption which disables the use of proxies for this
// ClientConn. This is ignored if WithDialer or WithContextDialer are used.
//
// # Experimental
//
// Notice: This API is EXPERIMENTAL and may be changed or removed in a
// later release.
func WithNoProxy() DialOption {
	return newFuncDialOption(func(o *dialOptions) {
		o.copts.UseProxy = false
	})
}

// WithTransportCredentials returns a DialOption which configures a connection
// level security credentials (e.g., TLS/SSL). This should not be used together
// with WithCredentialsBundle.
func WithTransportCredentials(creds credentials.TransportCredentials) DialOption {
	return newFuncDialOption(func(o *dialOptions) {
		o.copts.TransportCredentials = creds
	})
}

// WithPerRPCCredentials returns a DialOption which sets credentials and places
// auth state on each outbound RPC.
func WithPerRPCCredentials(creds credentials.PerRPCCredentials) DialOption {
	return newFuncDialOption(func(o *dialOptions) {
		o.copts.PerRPCCredentials = append(o.copts.PerRPCCredentials, creds)
	})
}

// WithCredentialsBundle returns a DialOption to set a credentials bundle for
// the ClientConn.WithCreds. This should not be used together with
// WithTransportCredentials.
//
// # Experimental
//
// Notice: This API is EXPERIMENTAL and may be changed or removed in a
// later release.
func WithCredentialsBundle(b credentials.Bundle) DialOption {
	return newFuncDialOption(func(o *dialOptions) {
		o.copts.CredsBundle = b
	})
}

// WithTimeout returns a DialOption that configures a timeout for dialing a
// ClientConn initially. This is valid if and only if WithBlock() is present.
//
// Deprecated: this DialOption is not supported by NewClient.
// Will be supported throughout 1.x.
func WithTimeout(d time.Duration) DialOption {
	return newFuncDialOption(func(o *dialOptions) {
		o.timeout = d
	})
}

// WithContextDialer returns a DialOption that sets a dialer to create
// connections. If FailOnNonTempDialError() is set to true, and an error is
// returned by f, gRPC checks the error's Temporary() method to decide if it
// should try to reconnect to the network address.
//
// Note: All supported releases of Go (as of December 2023) override the OS
// defaults for TCP keepalive time and interval to 15s. To enable TCP keepalive
// with OS defaults for keepalive time and interval, use a net.Dialer that sets
// the KeepAlive field to a negative value, and sets the SO_KEEPALIVE socket
// option to true from the Control field. For a concrete example of how to do
// this, see internal.NetDialerWithTCPKeepalive().
//
<<<<<<< HEAD
// For more information, please see [issue 23459] in the Go github repo.
=======
// For more information, please see [issue 23459] in the Go GitHub repo.
>>>>>>> 45e5f78d
//
// [issue 23459]: https://github.com/golang/go/issues/23459
func WithContextDialer(f func(context.Context, string) (net.Conn, error)) DialOption {
	return newFuncDialOption(func(o *dialOptions) {
		o.copts.Dialer = f
	})
}

func init() {
	internal.WithHealthCheckFunc = withHealthCheckFunc
}

// WithDialer returns a DialOption that specifies a function to use for dialing
// network addresses. If FailOnNonTempDialError() is set to true, and an error
// is returned by f, gRPC checks the error's Temporary() method to decide if it
// should try to reconnect to the network address.
//
// Deprecated: use WithContextDialer instead.  Will be supported throughout
// 1.x.
func WithDialer(f func(string, time.Duration) (net.Conn, error)) DialOption {
	return WithContextDialer(
		func(ctx context.Context, addr string) (net.Conn, error) {
			if deadline, ok := ctx.Deadline(); ok {
				return f(addr, time.Until(deadline))
			}
			return f(addr, 0)
		})
}

// WithStatsHandler returns a DialOption that specifies the stats handler for
// all the RPCs and underlying network connections in this ClientConn.
func WithStatsHandler(h stats.Handler) DialOption {
	return newFuncDialOption(func(o *dialOptions) {
		if h == nil {
			logger.Error("ignoring nil parameter in grpc.WithStatsHandler ClientOption")
			// Do not allow a nil stats handler, which would otherwise cause
			// panics.
			return
		}
		o.copts.StatsHandlers = append(o.copts.StatsHandlers, h)
	})
}

// withBinaryLogger returns a DialOption that specifies the binary logger for
// this ClientConn.
func withBinaryLogger(bl binarylog.Logger) DialOption {
	return newFuncDialOption(func(o *dialOptions) {
		o.binaryLogger = bl
	})
}

// FailOnNonTempDialError returns a DialOption that specifies if gRPC fails on
// non-temporary dial errors. If f is true, and dialer returns a non-temporary
// error, gRPC will fail the connection to the network address and won't try to
// reconnect. The default value of FailOnNonTempDialError is false.
//
// FailOnNonTempDialError only affects the initial dial, and does not do
// anything useful unless you are also using WithBlock().
//
// Use of this feature is not recommended.  For more information, please see:
// https://github.com/grpc/grpc-go/blob/master/Documentation/anti-patterns.md
//
// Deprecated: this DialOption is not supported by NewClient.
// This API may be changed or removed in a
// later release.
func FailOnNonTempDialError(f bool) DialOption {
	return newFuncDialOption(func(o *dialOptions) {
		o.copts.FailOnNonTempDialError = f
	})
}

// WithUserAgent returns a DialOption that specifies a user agent string for all
// the RPCs.
func WithUserAgent(s string) DialOption {
	return newFuncDialOption(func(o *dialOptions) {
		o.copts.UserAgent = s + " " + grpcUA
	})
}

// WithKeepaliveParams returns a DialOption that specifies keepalive parameters
// for the client transport.
//
// Keepalive is disabled by default.
func WithKeepaliveParams(kp keepalive.ClientParameters) DialOption {
	if kp.Time < internal.KeepaliveMinPingTime {
		logger.Warningf("Adjusting keepalive ping interval to minimum period of %v", internal.KeepaliveMinPingTime)
		kp.Time = internal.KeepaliveMinPingTime
	}
	return newFuncDialOption(func(o *dialOptions) {
		o.copts.KeepaliveParams = kp
	})
}

// WithUnaryInterceptor returns a DialOption that specifies the interceptor for
// unary RPCs.
func WithUnaryInterceptor(f UnaryClientInterceptor) DialOption {
	return newFuncDialOption(func(o *dialOptions) {
		o.unaryInt = f
	})
}

// WithChainUnaryInterceptor returns a DialOption that specifies the chained
// interceptor for unary RPCs. The first interceptor will be the outer most,
// while the last interceptor will be the inner most wrapper around the real call.
// All interceptors added by this method will be chained, and the interceptor
// defined by WithUnaryInterceptor will always be prepended to the chain.
func WithChainUnaryInterceptor(interceptors ...UnaryClientInterceptor) DialOption {
	return newFuncDialOption(func(o *dialOptions) {
		o.chainUnaryInts = append(o.chainUnaryInts, interceptors...)
	})
}

// WithStreamInterceptor returns a DialOption that specifies the interceptor for
// streaming RPCs.
func WithStreamInterceptor(f StreamClientInterceptor) DialOption {
	return newFuncDialOption(func(o *dialOptions) {
		o.streamInt = f
	})
}

// WithChainStreamInterceptor returns a DialOption that specifies the chained
// interceptor for streaming RPCs. The first interceptor will be the outer most,
// while the last interceptor will be the inner most wrapper around the real call.
// All interceptors added by this method will be chained, and the interceptor
// defined by WithStreamInterceptor will always be prepended to the chain.
func WithChainStreamInterceptor(interceptors ...StreamClientInterceptor) DialOption {
	return newFuncDialOption(func(o *dialOptions) {
		o.chainStreamInts = append(o.chainStreamInts, interceptors...)
	})
}

// WithAuthority returns a DialOption that specifies the value to be used as the
// :authority pseudo-header and as the server name in authentication handshake.
func WithAuthority(a string) DialOption {
	return newFuncDialOption(func(o *dialOptions) {
		o.authority = a
	})
}

// WithChannelzParentID returns a DialOption that specifies the channelz ID of
// current ClientConn's parent. This function is used in nested channel creation
// (e.g. grpclb dial).
//
// # Experimental
//
// Notice: This API is EXPERIMENTAL and may be changed or removed in a
// later release.
func WithChannelzParentID(c channelz.Identifier) DialOption {
	return newFuncDialOption(func(o *dialOptions) {
		o.channelzParent = c
	})
}

// WithDisableServiceConfig returns a DialOption that causes gRPC to ignore any
// service config provided by the resolver and provides a hint to the resolver
// to not fetch service configs.
//
// Note that this dial option only disables service config from resolver. If
// default service config is provided, gRPC will use the default service config.
func WithDisableServiceConfig() DialOption {
	return newFuncDialOption(func(o *dialOptions) {
		o.disableServiceConfig = true
	})
}

// WithDefaultServiceConfig returns a DialOption that configures the default
// service config, which will be used in cases where:
//
// 1. WithDisableServiceConfig is also used, or
//
// 2. The name resolver does not provide a service config or provides an
// invalid service config.
//
// The parameter s is the JSON representation of the default service config.
// For more information about service configs, see:
// https://github.com/grpc/grpc/blob/master/doc/service_config.md
// For a simple example of usage, see:
// examples/features/load_balancing/client/main.go
func WithDefaultServiceConfig(s string) DialOption {
	return newFuncDialOption(func(o *dialOptions) {
		o.defaultServiceConfigRawJSON = &s
	})
}

// WithDisableRetry returns a DialOption that disables retries, even if the
// service config enables them.  This does not impact transparent retries, which
// will happen automatically if no data is written to the wire or if the RPC is
// unprocessed by the remote server.
func WithDisableRetry() DialOption {
	return newFuncDialOption(func(o *dialOptions) {
		o.disableRetry = true
	})
}

// MaxHeaderListSizeDialOption is a DialOption that specifies the maximum
// (uncompressed) size of header list that the client is prepared to accept.
type MaxHeaderListSizeDialOption struct {
	MaxHeaderListSize uint32
}

func (o MaxHeaderListSizeDialOption) apply(do *dialOptions) {
	do.copts.MaxHeaderListSize = &o.MaxHeaderListSize
}

// WithMaxHeaderListSize returns a DialOption that specifies the maximum
// (uncompressed) size of header list that the client is prepared to accept.
func WithMaxHeaderListSize(s uint32) DialOption {
	return MaxHeaderListSizeDialOption{
		MaxHeaderListSize: s,
	}
}

// WithDisableHealthCheck disables the LB channel health checking for all
// SubConns of this ClientConn.
//
// # Experimental
//
// Notice: This API is EXPERIMENTAL and may be changed or removed in a
// later release.
func WithDisableHealthCheck() DialOption {
	return newFuncDialOption(func(o *dialOptions) {
		o.disableHealthCheck = true
	})
}

// withHealthCheckFunc replaces the default health check function with the
// provided one. It makes tests easier to change the health check function.
//
// For testing purpose only.
func withHealthCheckFunc(f internal.HealthChecker) DialOption {
	return newFuncDialOption(func(o *dialOptions) {
		o.healthCheckFunc = f
	})
}

func defaultDialOptions() dialOptions {
	return dialOptions{
		copts: transport.ConnectOptions{
			ReadBufferSize:  defaultReadBufSize,
			WriteBufferSize: defaultWriteBufSize,
			UseProxy:        true,
			UserAgent:       grpcUA,
<<<<<<< HEAD
=======
			BufferPool:      mem.DefaultBufferPool(),
>>>>>>> 45e5f78d
		},
		bs:              internalbackoff.DefaultExponential,
		healthCheckFunc: internal.HealthCheckFunc,
		idleTimeout:     30 * time.Minute,
<<<<<<< HEAD
		recvBufferPool:  nopBufferPool{},
		defaultScheme:   "dns",
=======
		defaultScheme:   "dns",
		maxCallAttempts: defaultMaxCallAttempts,
>>>>>>> 45e5f78d
	}
}

// withMinConnectDeadline specifies the function that clientconn uses to
// get minConnectDeadline. This can be used to make connection attempts happen
// faster/slower.
//
// For testing purpose only.
func withMinConnectDeadline(f func() time.Duration) DialOption {
	return newFuncDialOption(func(o *dialOptions) {
		o.minConnectTimeout = f
	})
}

// withDefaultScheme is used to allow Dial to use "passthrough" as the default
// name resolver, while NewClient uses "dns" otherwise.
func withDefaultScheme(s string) DialOption {
	return newFuncDialOption(func(o *dialOptions) {
		o.defaultScheme = s
	})
}

// WithResolvers allows a list of resolver implementations to be registered
// locally with the ClientConn without needing to be globally registered via
// resolver.Register.  They will be matched against the scheme used for the
// current Dial only, and will take precedence over the global registry.
//
// # Experimental
//
// Notice: This API is EXPERIMENTAL and may be changed or removed in a
// later release.
func WithResolvers(rs ...resolver.Builder) DialOption {
	return newFuncDialOption(func(o *dialOptions) {
		o.resolvers = append(o.resolvers, rs...)
	})
}

// WithIdleTimeout returns a DialOption that configures an idle timeout for the
// channel. If the channel is idle for the configured timeout, i.e there are no
// ongoing RPCs and no new RPCs are initiated, the channel will enter idle mode
// and as a result the name resolver and load balancer will be shut down. The
// channel will exit idle mode when the Connect() method is called or when an
// RPC is initiated.
//
// A default timeout of 30 minutes will be used if this dial option is not set
// at dial time and idleness can be disabled by passing a timeout of zero.
//
// # Experimental
//
// Notice: This API is EXPERIMENTAL and may be changed or removed in a
// later release.
func WithIdleTimeout(d time.Duration) DialOption {
	return newFuncDialOption(func(o *dialOptions) {
		o.idleTimeout = d
	})
}

// WithMaxCallAttempts returns a DialOption that configures the maximum number
// of attempts per call (including retries and hedging) using the channel.
// Service owners may specify a higher value for these parameters, but higher
// values will be treated as equal to the maximum value by the client
// implementation. This mitigates security concerns related to the service
// config being transferred to the client via DNS.
//
<<<<<<< HEAD
// Deprecated: use experimental.WithRecvBufferPool instead.  Will be deleted in
// v1.60.0 or later.
func WithRecvBufferPool(bufferPool SharedBufferPool) DialOption {
	return withRecvBufferPool(bufferPool)
}

func withRecvBufferPool(bufferPool SharedBufferPool) DialOption {
=======
// A value of 5 will be used if this dial option is not set or n < 2.
func WithMaxCallAttempts(n int) DialOption {
	return newFuncDialOption(func(o *dialOptions) {
		if n < 2 {
			n = defaultMaxCallAttempts
		}
		o.maxCallAttempts = n
	})
}

func withBufferPool(bufferPool mem.BufferPool) DialOption {
>>>>>>> 45e5f78d
	return newFuncDialOption(func(o *dialOptions) {
		o.copts.BufferPool = bufferPool
	})
}<|MERGE_RESOLUTION|>--- conflicted
+++ resolved
@@ -61,11 +61,7 @@
 	internal.WithBinaryLogger = withBinaryLogger
 	internal.JoinDialOptions = newJoinDialOption
 	internal.DisableGlobalDialOptions = newDisableGlobalDialOptions
-<<<<<<< HEAD
-	internal.WithRecvBufferPool = withRecvBufferPool
-=======
 	internal.WithBufferPool = withBufferPool
->>>>>>> 45e5f78d
 }
 
 // dialOptions configure a Dial call. dialOptions are set by the DialOption
@@ -97,13 +93,8 @@
 	defaultServiceConfigRawJSON *string
 	resolvers                   []resolver.Builder
 	idleTimeout                 time.Duration
-<<<<<<< HEAD
-	recvBufferPool              SharedBufferPool
-	defaultScheme               string
-=======
 	defaultScheme               string
 	maxCallAttempts             int
->>>>>>> 45e5f78d
 }
 
 // DialOption configures how we set up the connection.
@@ -445,11 +436,7 @@
 // option to true from the Control field. For a concrete example of how to do
 // this, see internal.NetDialerWithTCPKeepalive().
 //
-<<<<<<< HEAD
-// For more information, please see [issue 23459] in the Go github repo.
-=======
 // For more information, please see [issue 23459] in the Go GitHub repo.
->>>>>>> 45e5f78d
 //
 // [issue 23459]: https://github.com/golang/go/issues/23459
 func WithContextDialer(f func(context.Context, string) (net.Conn, error)) DialOption {
@@ -692,21 +679,13 @@
 			WriteBufferSize: defaultWriteBufSize,
 			UseProxy:        true,
 			UserAgent:       grpcUA,
-<<<<<<< HEAD
-=======
 			BufferPool:      mem.DefaultBufferPool(),
->>>>>>> 45e5f78d
 		},
 		bs:              internalbackoff.DefaultExponential,
 		healthCheckFunc: internal.HealthCheckFunc,
 		idleTimeout:     30 * time.Minute,
-<<<<<<< HEAD
-		recvBufferPool:  nopBufferPool{},
-		defaultScheme:   "dns",
-=======
 		defaultScheme:   "dns",
 		maxCallAttempts: defaultMaxCallAttempts,
->>>>>>> 45e5f78d
 	}
 }
 
@@ -771,15 +750,6 @@
 // implementation. This mitigates security concerns related to the service
 // config being transferred to the client via DNS.
 //
-<<<<<<< HEAD
-// Deprecated: use experimental.WithRecvBufferPool instead.  Will be deleted in
-// v1.60.0 or later.
-func WithRecvBufferPool(bufferPool SharedBufferPool) DialOption {
-	return withRecvBufferPool(bufferPool)
-}
-
-func withRecvBufferPool(bufferPool SharedBufferPool) DialOption {
-=======
 // A value of 5 will be used if this dial option is not set or n < 2.
 func WithMaxCallAttempts(n int) DialOption {
 	return newFuncDialOption(func(o *dialOptions) {
@@ -791,7 +761,6 @@
 }
 
 func withBufferPool(bufferPool mem.BufferPool) DialOption {
->>>>>>> 45e5f78d
 	return newFuncDialOption(func(o *dialOptions) {
 		o.copts.BufferPool = bufferPool
 	})
