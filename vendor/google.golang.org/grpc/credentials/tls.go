/*
 *
 * Copyright 2014 gRPC authors.
 *
 * Licensed under the Apache License, Version 2.0 (the "License");
 * you may not use this file except in compliance with the License.
 * You may obtain a copy of the License at
 *
 *     http://www.apache.org/licenses/LICENSE-2.0
 *
 * Unless required by applicable law or agreed to in writing, software
 * distributed under the License is distributed on an "AS IS" BASIS,
 * WITHOUT WARRANTIES OR CONDITIONS OF ANY KIND, either express or implied.
 * See the License for the specific language governing permissions and
 * limitations under the License.
 *
 */

package credentials

import (
	"context"
	"crypto/tls"
	"crypto/x509"
	"fmt"
	"net"
	"net/url"
	"os"

	"google.golang.org/grpc/grpclog"
	credinternal "google.golang.org/grpc/internal/credentials"
	"google.golang.org/grpc/internal/envconfig"
)

var logger = grpclog.Component("credentials")

// TLSInfo contains the auth information for a TLS authenticated connection.
// It implements the AuthInfo interface.
type TLSInfo struct {
	State tls.ConnectionState
	CommonAuthInfo
	// This API is experimental.
	SPIFFEID *url.URL
}

// AuthType returns the type of TLSInfo as a string.
func (t TLSInfo) AuthType() string {
	return "tls"
}

// cipherSuiteLookup returns the string version of a TLS cipher suite ID.
func cipherSuiteLookup(cipherSuiteID uint16) string {
	for _, s := range tls.CipherSuites() {
		if s.ID == cipherSuiteID {
			return s.Name
		}
	}
	for _, s := range tls.InsecureCipherSuites() {
		if s.ID == cipherSuiteID {
			return s.Name
		}
	}
	return fmt.Sprintf("unknown ID: %v", cipherSuiteID)
}

// GetSecurityValue returns security info requested by channelz.
func (t TLSInfo) GetSecurityValue() ChannelzSecurityValue {
	v := &TLSChannelzSecurityValue{
		StandardName: cipherSuiteLookup(t.State.CipherSuite),
	}
	// Currently there's no way to get LocalCertificate info from tls package.
	if len(t.State.PeerCertificates) > 0 {
		v.RemoteCertificate = t.State.PeerCertificates[0].Raw
	}
	return v
}

// tlsCreds is the credentials required for authenticating a connection using TLS.
type tlsCreds struct {
	// TLS configuration
	config *tls.Config
}

func (c tlsCreds) Info() ProtocolInfo {
	return ProtocolInfo{
		SecurityProtocol: "tls",
		SecurityVersion:  "1.2",
		ServerName:       c.config.ServerName,
	}
}

func (c *tlsCreds) ClientHandshake(ctx context.Context, authority string, rawConn net.Conn) (_ net.Conn, _ AuthInfo, err error) {
	// use local cfg to avoid clobbering ServerName if using multiple endpoints
	cfg := credinternal.CloneTLSConfig(c.config)
	if cfg.ServerName == "" {
		serverName, _, err := net.SplitHostPort(authority)
		if err != nil {
			// If the authority had no host port or if the authority cannot be parsed, use it as-is.
			serverName = authority
		}
		cfg.ServerName = serverName
	}
	conn := tls.Client(rawConn, cfg)
	errChannel := make(chan error, 1)
	go func() {
		errChannel <- conn.Handshake()
		close(errChannel)
	}()
	select {
	case err := <-errChannel:
		if err != nil {
			conn.Close()
			return nil, nil, err
		}
	case <-ctx.Done():
		conn.Close()
		return nil, nil, ctx.Err()
	}

	// The negotiated protocol can be either of the following:
	// 1. h2: When the server supports ALPN. Only HTTP/2 can be negotiated since
	//    it is the only protocol advertised by the client during the handshake.
	//    The tls library ensures that the server chooses a protocol advertised
	//    by the client.
	// 2. "" (empty string): If the server doesn't support ALPN. ALPN is a requirement
	//    for using HTTP/2 over TLS. We can terminate the connection immediately.
	np := conn.ConnectionState().NegotiatedProtocol
	if np == "" {
		if envconfig.EnforceALPNEnabled {
			conn.Close()
			return nil, nil, fmt.Errorf("credentials: cannot check peer: missing selected ALPN property")
		}
		logger.Warningf("Allowing TLS connection to server %q with ALPN disabled. TLS connections to servers with ALPN disabled will be disallowed in future grpc-go releases", cfg.ServerName)
	}
	tlsInfo := TLSInfo{
		State: conn.ConnectionState(),
		CommonAuthInfo: CommonAuthInfo{
			SecurityLevel: PrivacyAndIntegrity,
		},
	}
	id := credinternal.SPIFFEIDFromState(conn.ConnectionState())
	if id != nil {
		tlsInfo.SPIFFEID = id
	}
	return credinternal.WrapSyscallConn(rawConn, conn), tlsInfo, nil
}

func (c *tlsCreds) ServerHandshake(rawConn net.Conn) (net.Conn, AuthInfo, error) {
	conn := tls.Server(rawConn, c.config)
	if err := conn.Handshake(); err != nil {
		conn.Close()
		return nil, nil, err
	}
	cs := conn.ConnectionState()
	// The negotiated application protocol can be empty only if the client doesn't
	// support ALPN. In such cases, we can close the connection since ALPN is required
	// for using HTTP/2 over TLS.
	if cs.NegotiatedProtocol == "" {
		if envconfig.EnforceALPNEnabled {
			conn.Close()
			return nil, nil, fmt.Errorf("credentials: cannot check peer: missing selected ALPN property")
		} else if logger.V(2) {
			logger.Info("Allowing TLS connection from client with ALPN disabled. TLS connections with ALPN disabled will be disallowed in future grpc-go releases")
		}
	}
	tlsInfo := TLSInfo{
		State: cs,
		CommonAuthInfo: CommonAuthInfo{
			SecurityLevel: PrivacyAndIntegrity,
		},
	}
	id := credinternal.SPIFFEIDFromState(conn.ConnectionState())
	if id != nil {
		tlsInfo.SPIFFEID = id
	}
	return credinternal.WrapSyscallConn(rawConn, conn), tlsInfo, nil
}

func (c *tlsCreds) Clone() TransportCredentials {
	return NewTLS(c.config)
}

func (c *tlsCreds) OverrideServerName(serverNameOverride string) error {
	c.config.ServerName = serverNameOverride
	return nil
}

// The following cipher suites are forbidden for use with HTTP/2 by
// https://datatracker.ietf.org/doc/html/rfc7540#appendix-A
var tls12ForbiddenCipherSuites = map[uint16]struct{}{
	tls.TLS_RSA_WITH_AES_128_CBC_SHA:         {},
	tls.TLS_RSA_WITH_AES_256_CBC_SHA:         {},
	tls.TLS_RSA_WITH_AES_128_GCM_SHA256:      {},
	tls.TLS_RSA_WITH_AES_256_GCM_SHA384:      {},
	tls.TLS_ECDHE_ECDSA_WITH_AES_128_CBC_SHA: {},
	tls.TLS_ECDHE_ECDSA_WITH_AES_256_CBC_SHA: {},
	tls.TLS_ECDHE_RSA_WITH_AES_128_CBC_SHA:   {},
	tls.TLS_ECDHE_RSA_WITH_AES_256_CBC_SHA:   {},
}

// NewTLS uses c to construct a TransportCredentials based on TLS.
func NewTLS(c *tls.Config) TransportCredentials {
<<<<<<< HEAD
	tc := &tlsCreds{credinternal.CloneTLSConfig(c)}
	tc.config.NextProtos = credinternal.AppendH2ToNextProtos(tc.config.NextProtos)
	// If the user did not configure a MinVersion and did not configure a
	// MaxVersion < 1.2, use MinVersion=1.2, which is required by
	// https://datatracker.ietf.org/doc/html/rfc7540#section-9.2
	if tc.config.MinVersion == 0 && (tc.config.MaxVersion == 0 || tc.config.MaxVersion >= tls.VersionTLS12) {
		tc.config.MinVersion = tls.VersionTLS12
=======
	config := applyDefaults(c)
	if config.GetConfigForClient != nil {
		oldFn := config.GetConfigForClient
		config.GetConfigForClient = func(hello *tls.ClientHelloInfo) (*tls.Config, error) {
			cfgForClient, err := oldFn(hello)
			if err != nil || cfgForClient == nil {
				return cfgForClient, err
			}
			return applyDefaults(cfgForClient), nil
		}
	}
	return &tlsCreds{config: config}
}

func applyDefaults(c *tls.Config) *tls.Config {
	config := credinternal.CloneTLSConfig(c)
	config.NextProtos = credinternal.AppendH2ToNextProtos(config.NextProtos)
	// If the user did not configure a MinVersion and did not configure a
	// MaxVersion < 1.2, use MinVersion=1.2, which is required by
	// https://datatracker.ietf.org/doc/html/rfc7540#section-9.2
	if config.MinVersion == 0 && (config.MaxVersion == 0 || config.MaxVersion >= tls.VersionTLS12) {
		config.MinVersion = tls.VersionTLS12
>>>>>>> 45e5f78d
	}
	// If the user did not configure CipherSuites, use all "secure" cipher
	// suites reported by the TLS package, but remove some explicitly forbidden
	// by https://datatracker.ietf.org/doc/html/rfc7540#appendix-A
<<<<<<< HEAD
	if tc.config.CipherSuites == nil {
		for _, cs := range tls.CipherSuites() {
			if _, ok := tls12ForbiddenCipherSuites[cs.ID]; !ok {
				tc.config.CipherSuites = append(tc.config.CipherSuites, cs.ID)
			}
		}
	}
	return tc
=======
	if config.CipherSuites == nil {
		for _, cs := range tls.CipherSuites() {
			if _, ok := tls12ForbiddenCipherSuites[cs.ID]; !ok {
				config.CipherSuites = append(config.CipherSuites, cs.ID)
			}
		}
	}
	return config
>>>>>>> 45e5f78d
}

// NewClientTLSFromCert constructs TLS credentials from the provided root
// certificate authority certificate(s) to validate server connections. If
// certificates to establish the identity of the client need to be included in
// the credentials (eg: for mTLS), use NewTLS instead, where a complete
// tls.Config can be specified.
// serverNameOverride is for testing only. If set to a non empty string,
// it will override the virtual host name of authority (e.g. :authority header
// field) in requests.
func NewClientTLSFromCert(cp *x509.CertPool, serverNameOverride string) TransportCredentials {
	return NewTLS(&tls.Config{ServerName: serverNameOverride, RootCAs: cp})
}

// NewClientTLSFromFile constructs TLS credentials from the provided root
// certificate authority certificate file(s) to validate server connections. If
// certificates to establish the identity of the client need to be included in
// the credentials (eg: for mTLS), use NewTLS instead, where a complete
// tls.Config can be specified.
// serverNameOverride is for testing only. If set to a non empty string,
// it will override the virtual host name of authority (e.g. :authority header
// field) in requests.
func NewClientTLSFromFile(certFile, serverNameOverride string) (TransportCredentials, error) {
	b, err := os.ReadFile(certFile)
	if err != nil {
		return nil, err
	}
	cp := x509.NewCertPool()
	if !cp.AppendCertsFromPEM(b) {
		return nil, fmt.Errorf("credentials: failed to append certificates")
	}
	return NewTLS(&tls.Config{ServerName: serverNameOverride, RootCAs: cp}), nil
}

// NewServerTLSFromCert constructs TLS credentials from the input certificate for server.
func NewServerTLSFromCert(cert *tls.Certificate) TransportCredentials {
	return NewTLS(&tls.Config{Certificates: []tls.Certificate{*cert}})
}

// NewServerTLSFromFile constructs TLS credentials from the input certificate file and key
// file for server.
func NewServerTLSFromFile(certFile, keyFile string) (TransportCredentials, error) {
	cert, err := tls.LoadX509KeyPair(certFile, keyFile)
	if err != nil {
		return nil, err
	}
	return NewTLS(&tls.Config{Certificates: []tls.Certificate{cert}}), nil
}

// TLSChannelzSecurityValue defines the struct that TLS protocol should return
// from GetSecurityValue(), containing security info like cipher and certificate used.
//
// # Experimental
//
// Notice: This type is EXPERIMENTAL and may be changed or removed in a
// later release.
type TLSChannelzSecurityValue struct {
	ChannelzSecurityValue
	StandardName      string
	LocalCertificate  []byte
	RemoteCertificate []byte
}<|MERGE_RESOLUTION|>--- conflicted
+++ resolved
@@ -200,15 +200,6 @@
 
 // NewTLS uses c to construct a TransportCredentials based on TLS.
 func NewTLS(c *tls.Config) TransportCredentials {
-<<<<<<< HEAD
-	tc := &tlsCreds{credinternal.CloneTLSConfig(c)}
-	tc.config.NextProtos = credinternal.AppendH2ToNextProtos(tc.config.NextProtos)
-	// If the user did not configure a MinVersion and did not configure a
-	// MaxVersion < 1.2, use MinVersion=1.2, which is required by
-	// https://datatracker.ietf.org/doc/html/rfc7540#section-9.2
-	if tc.config.MinVersion == 0 && (tc.config.MaxVersion == 0 || tc.config.MaxVersion >= tls.VersionTLS12) {
-		tc.config.MinVersion = tls.VersionTLS12
-=======
 	config := applyDefaults(c)
 	if config.GetConfigForClient != nil {
 		oldFn := config.GetConfigForClient
@@ -231,21 +222,10 @@
 	// https://datatracker.ietf.org/doc/html/rfc7540#section-9.2
 	if config.MinVersion == 0 && (config.MaxVersion == 0 || config.MaxVersion >= tls.VersionTLS12) {
 		config.MinVersion = tls.VersionTLS12
->>>>>>> 45e5f78d
 	}
 	// If the user did not configure CipherSuites, use all "secure" cipher
 	// suites reported by the TLS package, but remove some explicitly forbidden
 	// by https://datatracker.ietf.org/doc/html/rfc7540#appendix-A
-<<<<<<< HEAD
-	if tc.config.CipherSuites == nil {
-		for _, cs := range tls.CipherSuites() {
-			if _, ok := tls12ForbiddenCipherSuites[cs.ID]; !ok {
-				tc.config.CipherSuites = append(tc.config.CipherSuites, cs.ID)
-			}
-		}
-	}
-	return tc
-=======
 	if config.CipherSuites == nil {
 		for _, cs := range tls.CipherSuites() {
 			if _, ok := tls12ForbiddenCipherSuites[cs.ID]; !ok {
@@ -254,7 +234,6 @@
 		}
 	}
 	return config
->>>>>>> 45e5f78d
 }
 
 // NewClientTLSFromCert constructs TLS credentials from the provided root
