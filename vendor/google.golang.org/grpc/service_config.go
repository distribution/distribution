/*
 *
 * Copyright 2017 gRPC authors.
 *
 * Licensed under the Apache License, Version 2.0 (the "License");
 * you may not use this file except in compliance with the License.
 * You may obtain a copy of the License at
 *
 *     http://www.apache.org/licenses/LICENSE-2.0
 *
 * Unless required by applicable law or agreed to in writing, software
 * distributed under the License is distributed on an "AS IS" BASIS,
 * WITHOUT WARRANTIES OR CONDITIONS OF ANY KIND, either express or implied.
 * See the License for the specific language governing permissions and
 * limitations under the License.
 *
 */

package grpc

import (
	"encoding/json"
	"errors"
	"fmt"
	"reflect"
	"time"

	"google.golang.org/grpc/balancer"
<<<<<<< HEAD
=======
	"google.golang.org/grpc/balancer/pickfirst"
>>>>>>> 45e5f78d
	"google.golang.org/grpc/codes"
	"google.golang.org/grpc/internal"
	"google.golang.org/grpc/internal/balancer/gracefulswitch"
	internalserviceconfig "google.golang.org/grpc/internal/serviceconfig"
	"google.golang.org/grpc/serviceconfig"
)

const maxInt = int(^uint(0) >> 1)

// MethodConfig defines the configuration recommended by the service providers for a
// particular method.
//
// Deprecated: Users should not use this struct. Service config should be received
// through name resolver, as specified here
// https://github.com/grpc/grpc/blob/master/doc/service_config.md
type MethodConfig = internalserviceconfig.MethodConfig

// ServiceConfig is provided by the service provider and contains parameters for how
// clients that connect to the service should behave.
//
// Deprecated: Users should not use this struct. Service config should be received
// through name resolver, as specified here
// https://github.com/grpc/grpc/blob/master/doc/service_config.md
type ServiceConfig struct {
	serviceconfig.Config

	// lbConfig is the service config's load balancing configuration.  If
	// lbConfig and LB are both present, lbConfig will be used.
	lbConfig serviceconfig.LoadBalancingConfig

	// Methods contains a map for the methods in this service.  If there is an
	// exact match for a method (i.e. /service/method) in the map, use the
	// corresponding MethodConfig.  If there's no exact match, look for the
	// default config for the service (/service/) and use the corresponding
	// MethodConfig if it exists.  Otherwise, the method has no MethodConfig to
	// use.
	Methods map[string]MethodConfig

	// If a retryThrottlingPolicy is provided, gRPC will automatically throttle
	// retry attempts and hedged RPCs when the client’s ratio of failures to
	// successes exceeds a threshold.
	//
	// For each server name, the gRPC client will maintain a token_count which is
	// initially set to maxTokens, and can take values between 0 and maxTokens.
	//
	// Every outgoing RPC (regardless of service or method invoked) will change
	// token_count as follows:
	//
	//   - Every failed RPC will decrement the token_count by 1.
	//   - Every successful RPC will increment the token_count by tokenRatio.
	//
	// If token_count is less than or equal to maxTokens / 2, then RPCs will not
	// be retried and hedged RPCs will not be sent.
	retryThrottling *retryThrottlingPolicy
	// healthCheckConfig must be set as one of the requirement to enable LB channel
	// health check.
	healthCheckConfig *healthCheckConfig
	// rawJSONString stores service config json string that get parsed into
	// this service config struct.
	rawJSONString string
}

// healthCheckConfig defines the go-native version of the LB channel health check config.
type healthCheckConfig struct {
	// serviceName is the service name to use in the health-checking request.
	ServiceName string
}

type jsonRetryPolicy struct {
	MaxAttempts          int
	InitialBackoff       internalserviceconfig.Duration
	MaxBackoff           internalserviceconfig.Duration
	BackoffMultiplier    float64
	RetryableStatusCodes []codes.Code
}

// retryThrottlingPolicy defines the go-native version of the retry throttling
// policy defined by the service config here:
// https://github.com/grpc/proposal/blob/master/A6-client-retries.md#integration-with-service-config
type retryThrottlingPolicy struct {
	// The number of tokens starts at maxTokens. The token_count will always be
	// between 0 and maxTokens.
	//
	// This field is required and must be greater than zero.
	MaxTokens float64
	// The amount of tokens to add on each successful RPC. Typically this will
	// be some number between 0 and 1, e.g., 0.1.
	//
	// This field is required and must be greater than zero. Up to 3 decimal
	// places are supported.
	TokenRatio float64
}

type jsonName struct {
	Service string
	Method  string
}

var (
	errDuplicatedName             = errors.New("duplicated name")
	errEmptyServiceNonEmptyMethod = errors.New("cannot combine empty 'service' and non-empty 'method'")
)

func (j jsonName) generatePath() (string, error) {
	if j.Service == "" {
		if j.Method != "" {
			return "", errEmptyServiceNonEmptyMethod
		}
		return "", nil
	}
	res := "/" + j.Service + "/"
	if j.Method != "" {
		res += j.Method
	}
	return res, nil
}

// TODO(lyuxuan): delete this struct after cleaning up old service config implementation.
type jsonMC struct {
	Name                    *[]jsonName
	WaitForReady            *bool
	Timeout                 *internalserviceconfig.Duration
	MaxRequestMessageBytes  *int64
	MaxResponseMessageBytes *int64
	RetryPolicy             *jsonRetryPolicy
}

// TODO(lyuxuan): delete this struct after cleaning up old service config implementation.
type jsonSC struct {
	LoadBalancingPolicy *string
	LoadBalancingConfig *json.RawMessage
	MethodConfig        *[]jsonMC
	RetryThrottling     *retryThrottlingPolicy
	HealthCheckConfig   *healthCheckConfig
}

func init() {
	internal.ParseServiceConfig = func(js string) *serviceconfig.ParseResult {
		return parseServiceConfig(js, defaultMaxCallAttempts)
	}
}
func parseServiceConfig(js string, maxAttempts int) *serviceconfig.ParseResult {
	if len(js) == 0 {
		return &serviceconfig.ParseResult{Err: fmt.Errorf("no JSON service config provided")}
	}
	var rsc jsonSC
	err := json.Unmarshal([]byte(js), &rsc)
	if err != nil {
		logger.Warningf("grpc: unmarshalling service config %s: %v", js, err)
		return &serviceconfig.ParseResult{Err: err}
	}
	sc := ServiceConfig{
		Methods:           make(map[string]MethodConfig),
		retryThrottling:   rsc.RetryThrottling,
		healthCheckConfig: rsc.HealthCheckConfig,
		rawJSONString:     js,
	}
	c := rsc.LoadBalancingConfig
	if c == nil {
<<<<<<< HEAD
		name := PickFirstBalancerName
=======
		name := pickfirst.Name
>>>>>>> 45e5f78d
		if rsc.LoadBalancingPolicy != nil {
			name = *rsc.LoadBalancingPolicy
		}
		if balancer.Get(name) == nil {
<<<<<<< HEAD
			name = PickFirstBalancerName
		}
		cfg := []map[string]any{{name: struct{}{}}}
		strCfg, err := json.Marshal(cfg)
		if err != nil {
			return &serviceconfig.ParseResult{Err: fmt.Errorf("unexpected error marshaling simple LB config: %w", err)}
		}
		r := json.RawMessage(strCfg)
		c = &r
	}
	cfg, err := gracefulswitch.ParseConfig(*c)
	if err != nil {
		return &serviceconfig.ParseResult{Err: err}
	}
=======
			name = pickfirst.Name
		}
		cfg := []map[string]any{{name: struct{}{}}}
		strCfg, err := json.Marshal(cfg)
		if err != nil {
			return &serviceconfig.ParseResult{Err: fmt.Errorf("unexpected error marshaling simple LB config: %w", err)}
		}
		r := json.RawMessage(strCfg)
		c = &r
	}
	cfg, err := gracefulswitch.ParseConfig(*c)
	if err != nil {
		return &serviceconfig.ParseResult{Err: err}
	}
>>>>>>> 45e5f78d
	sc.lbConfig = cfg

	if rsc.MethodConfig == nil {
		return &serviceconfig.ParseResult{Config: &sc}
	}

	paths := map[string]struct{}{}
	for _, m := range *rsc.MethodConfig {
		if m.Name == nil {
			continue
		}

		mc := MethodConfig{
			WaitForReady: m.WaitForReady,
			Timeout:      (*time.Duration)(m.Timeout),
		}
		if mc.RetryPolicy, err = convertRetryPolicy(m.RetryPolicy, maxAttempts); err != nil {
			logger.Warningf("grpc: unmarshalling service config %s: %v", js, err)
			return &serviceconfig.ParseResult{Err: err}
		}
		if m.MaxRequestMessageBytes != nil {
			if *m.MaxRequestMessageBytes > int64(maxInt) {
				mc.MaxReqSize = newInt(maxInt)
			} else {
				mc.MaxReqSize = newInt(int(*m.MaxRequestMessageBytes))
			}
		}
		if m.MaxResponseMessageBytes != nil {
			if *m.MaxResponseMessageBytes > int64(maxInt) {
				mc.MaxRespSize = newInt(maxInt)
			} else {
				mc.MaxRespSize = newInt(int(*m.MaxResponseMessageBytes))
			}
		}
		for i, n := range *m.Name {
			path, err := n.generatePath()
			if err != nil {
				logger.Warningf("grpc: error unmarshalling service config %s due to methodConfig[%d]: %v", js, i, err)
				return &serviceconfig.ParseResult{Err: err}
			}

			if _, ok := paths[path]; ok {
				err = errDuplicatedName
				logger.Warningf("grpc: error unmarshalling service config %s due to methodConfig[%d]: %v", js, i, err)
				return &serviceconfig.ParseResult{Err: err}
			}
			paths[path] = struct{}{}
			sc.Methods[path] = mc
		}
	}

	if sc.retryThrottling != nil {
		if mt := sc.retryThrottling.MaxTokens; mt <= 0 || mt > 1000 {
			return &serviceconfig.ParseResult{Err: fmt.Errorf("invalid retry throttling config: maxTokens (%v) out of range (0, 1000]", mt)}
		}
		if tr := sc.retryThrottling.TokenRatio; tr <= 0 {
			return &serviceconfig.ParseResult{Err: fmt.Errorf("invalid retry throttling config: tokenRatio (%v) may not be negative", tr)}
		}
	}
	return &serviceconfig.ParseResult{Config: &sc}
}

func convertRetryPolicy(jrp *jsonRetryPolicy, maxAttempts int) (p *internalserviceconfig.RetryPolicy, err error) {
	if jrp == nil {
		return nil, nil
	}

	if jrp.MaxAttempts <= 1 ||
		jrp.InitialBackoff <= 0 ||
		jrp.MaxBackoff <= 0 ||
		jrp.BackoffMultiplier <= 0 ||
		len(jrp.RetryableStatusCodes) == 0 {
		logger.Warningf("grpc: ignoring retry policy %v due to illegal configuration", jrp)
		return nil, nil
	}

	if jrp.MaxAttempts < maxAttempts {
		maxAttempts = jrp.MaxAttempts
	}
	rp := &internalserviceconfig.RetryPolicy{
		MaxAttempts:          maxAttempts,
		InitialBackoff:       time.Duration(jrp.InitialBackoff),
		MaxBackoff:           time.Duration(jrp.MaxBackoff),
		BackoffMultiplier:    jrp.BackoffMultiplier,
		RetryableStatusCodes: make(map[codes.Code]bool),
	}
	for _, code := range jrp.RetryableStatusCodes {
		rp.RetryableStatusCodes[code] = true
	}
	return rp, nil
}

func min(a, b *int) *int {
	if *a < *b {
		return a
	}
	return b
}

func getMaxSize(mcMax, doptMax *int, defaultVal int) *int {
	if mcMax == nil && doptMax == nil {
		return &defaultVal
	}
	if mcMax != nil && doptMax != nil {
		return min(mcMax, doptMax)
	}
	if mcMax != nil {
		return mcMax
	}
	return doptMax
}

func newInt(b int) *int {
	return &b
}

func init() {
	internal.EqualServiceConfigForTesting = equalServiceConfig
}

// equalServiceConfig compares two configs. The rawJSONString field is ignored,
// because they may diff in white spaces.
//
// If any of them is NOT *ServiceConfig, return false.
func equalServiceConfig(a, b serviceconfig.Config) bool {
	if a == nil && b == nil {
		return true
	}
	aa, ok := a.(*ServiceConfig)
	if !ok {
		return false
	}
	bb, ok := b.(*ServiceConfig)
	if !ok {
		return false
	}
	aaRaw := aa.rawJSONString
	aa.rawJSONString = ""
	bbRaw := bb.rawJSONString
	bb.rawJSONString = ""
	defer func() {
		aa.rawJSONString = aaRaw
		bb.rawJSONString = bbRaw
	}()
	// Using reflect.DeepEqual instead of cmp.Equal because many balancer
	// configs are unexported, and cmp.Equal cannot compare unexported fields
	// from unexported structs.
	return reflect.DeepEqual(aa, bb)
}<|MERGE_RESOLUTION|>--- conflicted
+++ resolved
@@ -26,10 +26,7 @@
 	"time"
 
 	"google.golang.org/grpc/balancer"
-<<<<<<< HEAD
-=======
 	"google.golang.org/grpc/balancer/pickfirst"
->>>>>>> 45e5f78d
 	"google.golang.org/grpc/codes"
 	"google.golang.org/grpc/internal"
 	"google.golang.org/grpc/internal/balancer/gracefulswitch"
@@ -189,17 +186,12 @@
 	}
 	c := rsc.LoadBalancingConfig
 	if c == nil {
-<<<<<<< HEAD
-		name := PickFirstBalancerName
-=======
 		name := pickfirst.Name
->>>>>>> 45e5f78d
 		if rsc.LoadBalancingPolicy != nil {
 			name = *rsc.LoadBalancingPolicy
 		}
 		if balancer.Get(name) == nil {
-<<<<<<< HEAD
-			name = PickFirstBalancerName
+			name = pickfirst.Name
 		}
 		cfg := []map[string]any{{name: struct{}{}}}
 		strCfg, err := json.Marshal(cfg)
@@ -213,22 +205,6 @@
 	if err != nil {
 		return &serviceconfig.ParseResult{Err: err}
 	}
-=======
-			name = pickfirst.Name
-		}
-		cfg := []map[string]any{{name: struct{}{}}}
-		strCfg, err := json.Marshal(cfg)
-		if err != nil {
-			return &serviceconfig.ParseResult{Err: fmt.Errorf("unexpected error marshaling simple LB config: %w", err)}
-		}
-		r := json.RawMessage(strCfg)
-		c = &r
-	}
-	cfg, err := gracefulswitch.ParseConfig(*c)
-	if err != nil {
-		return &serviceconfig.ParseResult{Err: err}
-	}
->>>>>>> 45e5f78d
 	sc.lbConfig = cfg
 
 	if rsc.MethodConfig == nil {
