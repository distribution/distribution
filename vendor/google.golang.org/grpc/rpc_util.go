/*
 *
 * Copyright 2014 gRPC authors.
 *
 * Licensed under the Apache License, Version 2.0 (the "License");
 * you may not use this file except in compliance with the License.
 * You may obtain a copy of the License at
 *
 *     http://www.apache.org/licenses/LICENSE-2.0
 *
 * Unless required by applicable law or agreed to in writing, software
 * distributed under the License is distributed on an "AS IS" BASIS,
 * WITHOUT WARRANTIES OR CONDITIONS OF ANY KIND, either express or implied.
 * See the License for the specific language governing permissions and
 * limitations under the License.
 *
 */

package grpc

import (
	"compress/gzip"
	"context"
	"encoding/binary"
	"fmt"
	"io"
	"math"
	"strings"
	"sync"
	"time"

	"google.golang.org/grpc/codes"
	"google.golang.org/grpc/credentials"
	"google.golang.org/grpc/encoding"
	"google.golang.org/grpc/encoding/proto"
	"google.golang.org/grpc/internal/transport"
	"google.golang.org/grpc/mem"
	"google.golang.org/grpc/metadata"
	"google.golang.org/grpc/peer"
	"google.golang.org/grpc/stats"
	"google.golang.org/grpc/status"
)

// Compressor defines the interface gRPC uses to compress a message.
//
// Deprecated: use package encoding.
type Compressor interface {
	// Do compresses p into w.
	Do(w io.Writer, p []byte) error
	// Type returns the compression algorithm the Compressor uses.
	Type() string
}

type gzipCompressor struct {
	pool sync.Pool
}

// NewGZIPCompressor creates a Compressor based on GZIP.
//
// Deprecated: use package encoding/gzip.
func NewGZIPCompressor() Compressor {
	c, _ := NewGZIPCompressorWithLevel(gzip.DefaultCompression)
	return c
}

// NewGZIPCompressorWithLevel is like NewGZIPCompressor but specifies the gzip compression level instead
// of assuming DefaultCompression.
//
// The error returned will be nil if the level is valid.
//
// Deprecated: use package encoding/gzip.
func NewGZIPCompressorWithLevel(level int) (Compressor, error) {
	if level < gzip.DefaultCompression || level > gzip.BestCompression {
		return nil, fmt.Errorf("grpc: invalid compression level: %d", level)
	}
	return &gzipCompressor{
		pool: sync.Pool{
			New: func() any {
				w, err := gzip.NewWriterLevel(io.Discard, level)
				if err != nil {
					panic(err)
				}
				return w
			},
		},
	}, nil
}

func (c *gzipCompressor) Do(w io.Writer, p []byte) error {
	z := c.pool.Get().(*gzip.Writer)
	defer c.pool.Put(z)
	z.Reset(w)
	if _, err := z.Write(p); err != nil {
		return err
	}
	return z.Close()
}

func (c *gzipCompressor) Type() string {
	return "gzip"
}

// Decompressor defines the interface gRPC uses to decompress a message.
//
// Deprecated: use package encoding.
type Decompressor interface {
	// Do reads the data from r and uncompress them.
	Do(r io.Reader) ([]byte, error)
	// Type returns the compression algorithm the Decompressor uses.
	Type() string
}

type gzipDecompressor struct {
	pool sync.Pool
}

// NewGZIPDecompressor creates a Decompressor based on GZIP.
//
// Deprecated: use package encoding/gzip.
func NewGZIPDecompressor() Decompressor {
	return &gzipDecompressor{}
}

func (d *gzipDecompressor) Do(r io.Reader) ([]byte, error) {
	var z *gzip.Reader
	switch maybeZ := d.pool.Get().(type) {
	case nil:
		newZ, err := gzip.NewReader(r)
		if err != nil {
			return nil, err
		}
		z = newZ
	case *gzip.Reader:
		z = maybeZ
		if err := z.Reset(r); err != nil {
			d.pool.Put(z)
			return nil, err
		}
	}

	defer func() {
		z.Close()
		d.pool.Put(z)
	}()
	return io.ReadAll(z)
}

func (d *gzipDecompressor) Type() string {
	return "gzip"
}

// callInfo contains all related configuration and information about an RPC.
type callInfo struct {
	compressorType        string
	failFast              bool
	maxReceiveMessageSize *int
	maxSendMessageSize    *int
	creds                 credentials.PerRPCCredentials
	contentSubtype        string
	codec                 baseCodec
	maxRetryRPCBufferSize int
	onFinish              []func(err error)
}

func defaultCallInfo() *callInfo {
	return &callInfo{
		failFast:              true,
		maxRetryRPCBufferSize: 256 * 1024, // 256KB
	}
}

// CallOption configures a Call before it starts or extracts information from
// a Call after it completes.
type CallOption interface {
	// before is called before the call is sent to any server.  If before
	// returns a non-nil error, the RPC fails with that error.
	before(*callInfo) error

	// after is called after the call has completed.  after cannot return an
	// error, so any failures should be reported via output parameters.
	after(*callInfo, *csAttempt)
}

// EmptyCallOption does not alter the Call configuration.
// It can be embedded in another structure to carry satellite data for use
// by interceptors.
type EmptyCallOption struct{}

func (EmptyCallOption) before(*callInfo) error      { return nil }
func (EmptyCallOption) after(*callInfo, *csAttempt) {}

// StaticMethod returns a CallOption which specifies that a call is being made
// to a method that is static, which means the method is known at compile time
// and doesn't change at runtime. This can be used as a signal to stats plugins
// that this method is safe to include as a key to a measurement.
func StaticMethod() CallOption {
	return StaticMethodCallOption{}
}

// StaticMethodCallOption is a CallOption that specifies that a call comes
// from a static method.
type StaticMethodCallOption struct {
	EmptyCallOption
}

// Header returns a CallOptions that retrieves the header metadata
// for a unary RPC.
func Header(md *metadata.MD) CallOption {
	return HeaderCallOption{HeaderAddr: md}
}

// HeaderCallOption is a CallOption for collecting response header metadata.
// The metadata field will be populated *after* the RPC completes.
//
// # Experimental
//
// Notice: This type is EXPERIMENTAL and may be changed or removed in a
// later release.
type HeaderCallOption struct {
	HeaderAddr *metadata.MD
}

func (o HeaderCallOption) before(*callInfo) error { return nil }
func (o HeaderCallOption) after(_ *callInfo, attempt *csAttempt) {
	*o.HeaderAddr, _ = attempt.s.Header()
}

// Trailer returns a CallOptions that retrieves the trailer metadata
// for a unary RPC.
func Trailer(md *metadata.MD) CallOption {
	return TrailerCallOption{TrailerAddr: md}
}

// TrailerCallOption is a CallOption for collecting response trailer metadata.
// The metadata field will be populated *after* the RPC completes.
//
// # Experimental
//
// Notice: This type is EXPERIMENTAL and may be changed or removed in a
// later release.
type TrailerCallOption struct {
	TrailerAddr *metadata.MD
}

func (o TrailerCallOption) before(*callInfo) error { return nil }
func (o TrailerCallOption) after(_ *callInfo, attempt *csAttempt) {
	*o.TrailerAddr = attempt.s.Trailer()
}

// Peer returns a CallOption that retrieves peer information for a unary RPC.
// The peer field will be populated *after* the RPC completes.
func Peer(p *peer.Peer) CallOption {
	return PeerCallOption{PeerAddr: p}
}

// PeerCallOption is a CallOption for collecting the identity of the remote
// peer. The peer field will be populated *after* the RPC completes.
//
// # Experimental
//
// Notice: This type is EXPERIMENTAL and may be changed or removed in a
// later release.
type PeerCallOption struct {
	PeerAddr *peer.Peer
}

func (o PeerCallOption) before(*callInfo) error { return nil }
func (o PeerCallOption) after(_ *callInfo, attempt *csAttempt) {
	if x, ok := peer.FromContext(attempt.s.Context()); ok {
		*o.PeerAddr = *x
	}
}

// WaitForReady configures the RPC's behavior when the client is in
// TRANSIENT_FAILURE, which occurs when all addresses fail to connect.  If
// waitForReady is false, the RPC will fail immediately.  Otherwise, the client
// will wait until a connection becomes available or the RPC's deadline is
// reached.
//
// By default, RPCs do not "wait for ready".
func WaitForReady(waitForReady bool) CallOption {
	return FailFastCallOption{FailFast: !waitForReady}
}

// FailFast is the opposite of WaitForReady.
//
// Deprecated: use WaitForReady.
func FailFast(failFast bool) CallOption {
	return FailFastCallOption{FailFast: failFast}
}

// FailFastCallOption is a CallOption for indicating whether an RPC should fail
// fast or not.
//
// # Experimental
//
// Notice: This type is EXPERIMENTAL and may be changed or removed in a
// later release.
type FailFastCallOption struct {
	FailFast bool
}

func (o FailFastCallOption) before(c *callInfo) error {
	c.failFast = o.FailFast
	return nil
}
func (o FailFastCallOption) after(*callInfo, *csAttempt) {}

// OnFinish returns a CallOption that configures a callback to be called when
// the call completes. The error passed to the callback is the status of the
// RPC, and may be nil. The onFinish callback provided will only be called once
// by gRPC. This is mainly used to be used by streaming interceptors, to be
// notified when the RPC completes along with information about the status of
// the RPC.
//
// # Experimental
//
// Notice: This API is EXPERIMENTAL and may be changed or removed in a
// later release.
func OnFinish(onFinish func(err error)) CallOption {
	return OnFinishCallOption{
		OnFinish: onFinish,
	}
}

// OnFinishCallOption is CallOption that indicates a callback to be called when
// the call completes.
//
// # Experimental
//
// Notice: This type is EXPERIMENTAL and may be changed or removed in a
// later release.
type OnFinishCallOption struct {
	OnFinish func(error)
}

func (o OnFinishCallOption) before(c *callInfo) error {
	c.onFinish = append(c.onFinish, o.OnFinish)
	return nil
}

func (o OnFinishCallOption) after(*callInfo, *csAttempt) {}

// MaxCallRecvMsgSize returns a CallOption which sets the maximum message size
// in bytes the client can receive. If this is not set, gRPC uses the default
// 4MB.
func MaxCallRecvMsgSize(bytes int) CallOption {
	return MaxRecvMsgSizeCallOption{MaxRecvMsgSize: bytes}
}

// MaxRecvMsgSizeCallOption is a CallOption that indicates the maximum message
// size in bytes the client can receive.
//
// # Experimental
//
// Notice: This type is EXPERIMENTAL and may be changed or removed in a
// later release.
type MaxRecvMsgSizeCallOption struct {
	MaxRecvMsgSize int
}

func (o MaxRecvMsgSizeCallOption) before(c *callInfo) error {
	c.maxReceiveMessageSize = &o.MaxRecvMsgSize
	return nil
}
func (o MaxRecvMsgSizeCallOption) after(*callInfo, *csAttempt) {}

// MaxCallSendMsgSize returns a CallOption which sets the maximum message size
// in bytes the client can send. If this is not set, gRPC uses the default
// `math.MaxInt32`.
func MaxCallSendMsgSize(bytes int) CallOption {
	return MaxSendMsgSizeCallOption{MaxSendMsgSize: bytes}
}

// MaxSendMsgSizeCallOption is a CallOption that indicates the maximum message
// size in bytes the client can send.
//
// # Experimental
//
// Notice: This type is EXPERIMENTAL and may be changed or removed in a
// later release.
type MaxSendMsgSizeCallOption struct {
	MaxSendMsgSize int
}

func (o MaxSendMsgSizeCallOption) before(c *callInfo) error {
	c.maxSendMessageSize = &o.MaxSendMsgSize
	return nil
}
func (o MaxSendMsgSizeCallOption) after(*callInfo, *csAttempt) {}

// PerRPCCredentials returns a CallOption that sets credentials.PerRPCCredentials
// for a call.
func PerRPCCredentials(creds credentials.PerRPCCredentials) CallOption {
	return PerRPCCredsCallOption{Creds: creds}
}

// PerRPCCredsCallOption is a CallOption that indicates the per-RPC
// credentials to use for the call.
//
// # Experimental
//
// Notice: This type is EXPERIMENTAL and may be changed or removed in a
// later release.
type PerRPCCredsCallOption struct {
	Creds credentials.PerRPCCredentials
}

func (o PerRPCCredsCallOption) before(c *callInfo) error {
	c.creds = o.Creds
	return nil
}
func (o PerRPCCredsCallOption) after(*callInfo, *csAttempt) {}

// UseCompressor returns a CallOption which sets the compressor used when
// sending the request.  If WithCompressor is also set, UseCompressor has
// higher priority.
//
// # Experimental
//
// Notice: This API is EXPERIMENTAL and may be changed or removed in a
// later release.
func UseCompressor(name string) CallOption {
	return CompressorCallOption{CompressorType: name}
}

// CompressorCallOption is a CallOption that indicates the compressor to use.
//
// # Experimental
//
// Notice: This type is EXPERIMENTAL and may be changed or removed in a
// later release.
type CompressorCallOption struct {
	CompressorType string
}

func (o CompressorCallOption) before(c *callInfo) error {
	c.compressorType = o.CompressorType
	return nil
}
func (o CompressorCallOption) after(*callInfo, *csAttempt) {}

// CallContentSubtype returns a CallOption that will set the content-subtype
// for a call. For example, if content-subtype is "json", the Content-Type over
// the wire will be "application/grpc+json". The content-subtype is converted
// to lowercase before being included in Content-Type. See Content-Type on
// https://github.com/grpc/grpc/blob/master/doc/PROTOCOL-HTTP2.md#requests for
// more details.
//
// If ForceCodec is not also used, the content-subtype will be used to look up
// the Codec to use in the registry controlled by RegisterCodec. See the
// documentation on RegisterCodec for details on registration. The lookup of
// content-subtype is case-insensitive. If no such Codec is found, the call
// will result in an error with code codes.Internal.
//
// If ForceCodec is also used, that Codec will be used for all request and
// response messages, with the content-subtype set to the given contentSubtype
// here for requests.
func CallContentSubtype(contentSubtype string) CallOption {
	return ContentSubtypeCallOption{ContentSubtype: strings.ToLower(contentSubtype)}
}

// ContentSubtypeCallOption is a CallOption that indicates the content-subtype
// used for marshaling messages.
//
// # Experimental
//
// Notice: This type is EXPERIMENTAL and may be changed or removed in a
// later release.
type ContentSubtypeCallOption struct {
	ContentSubtype string
}

func (o ContentSubtypeCallOption) before(c *callInfo) error {
	c.contentSubtype = o.ContentSubtype
	return nil
}
func (o ContentSubtypeCallOption) after(*callInfo, *csAttempt) {}

// ForceCodec returns a CallOption that will set codec to be used for all
// request and response messages for a call. The result of calling Name() will
// be used as the content-subtype after converting to lowercase, unless
// CallContentSubtype is also used.
//
// See Content-Type on
// https://github.com/grpc/grpc/blob/master/doc/PROTOCOL-HTTP2.md#requests for
// more details. Also see the documentation on RegisterCodec and
// CallContentSubtype for more details on the interaction between Codec and
// content-subtype.
//
// This function is provided for advanced users; prefer to use only
// CallContentSubtype to select a registered codec instead.
//
// # Experimental
//
// Notice: This API is EXPERIMENTAL and may be changed or removed in a
// later release.
func ForceCodec(codec encoding.Codec) CallOption {
	return ForceCodecCallOption{Codec: codec}
}

// ForceCodecCallOption is a CallOption that indicates the codec used for
// marshaling messages.
//
// # Experimental
//
// Notice: This type is EXPERIMENTAL and may be changed or removed in a
// later release.
type ForceCodecCallOption struct {
	Codec encoding.Codec
}

func (o ForceCodecCallOption) before(c *callInfo) error {
	c.codec = newCodecV1Bridge(o.Codec)
	return nil
}
func (o ForceCodecCallOption) after(*callInfo, *csAttempt) {}

// ForceCodecV2 returns a CallOption that will set codec to be used for all
// request and response messages for a call. The result of calling Name() will
// be used as the content-subtype after converting to lowercase, unless
// CallContentSubtype is also used.
//
// See Content-Type on
// https://github.com/grpc/grpc/blob/master/doc/PROTOCOL-HTTP2.md#requests for
// more details. Also see the documentation on RegisterCodec and
// CallContentSubtype for more details on the interaction between Codec and
// content-subtype.
//
// This function is provided for advanced users; prefer to use only
// CallContentSubtype to select a registered codec instead.
//
// # Experimental
//
// Notice: This API is EXPERIMENTAL and may be changed or removed in a
// later release.
func ForceCodecV2(codec encoding.CodecV2) CallOption {
	return ForceCodecV2CallOption{CodecV2: codec}
}

// ForceCodecV2CallOption is a CallOption that indicates the codec used for
// marshaling messages.
//
// # Experimental
//
// Notice: This type is EXPERIMENTAL and may be changed or removed in a
// later release.
type ForceCodecV2CallOption struct {
	CodecV2 encoding.CodecV2
}

func (o ForceCodecV2CallOption) before(c *callInfo) error {
	c.codec = o.CodecV2
	return nil
}

func (o ForceCodecV2CallOption) after(*callInfo, *csAttempt) {}

// CallCustomCodec behaves like ForceCodec, but accepts a grpc.Codec instead of
// an encoding.Codec.
//
// Deprecated: use ForceCodec instead.
func CallCustomCodec(codec Codec) CallOption {
	return CustomCodecCallOption{Codec: codec}
}

// CustomCodecCallOption is a CallOption that indicates the codec used for
// marshaling messages.
//
// # Experimental
//
// Notice: This type is EXPERIMENTAL and may be changed or removed in a
// later release.
type CustomCodecCallOption struct {
	Codec Codec
}

func (o CustomCodecCallOption) before(c *callInfo) error {
	c.codec = newCodecV0Bridge(o.Codec)
	return nil
}
func (o CustomCodecCallOption) after(*callInfo, *csAttempt) {}

// MaxRetryRPCBufferSize returns a CallOption that limits the amount of memory
// used for buffering this RPC's requests for retry purposes.
//
// # Experimental
//
// Notice: This API is EXPERIMENTAL and may be changed or removed in a
// later release.
func MaxRetryRPCBufferSize(bytes int) CallOption {
	return MaxRetryRPCBufferSizeCallOption{bytes}
}

// MaxRetryRPCBufferSizeCallOption is a CallOption indicating the amount of
// memory to be used for caching this RPC for retry purposes.
//
// # Experimental
//
// Notice: This type is EXPERIMENTAL and may be changed or removed in a
// later release.
type MaxRetryRPCBufferSizeCallOption struct {
	MaxRetryRPCBufferSize int
}

func (o MaxRetryRPCBufferSizeCallOption) before(c *callInfo) error {
	c.maxRetryRPCBufferSize = o.MaxRetryRPCBufferSize
	return nil
}
func (o MaxRetryRPCBufferSizeCallOption) after(*callInfo, *csAttempt) {}

// The format of the payload: compressed or not?
type payloadFormat uint8

const (
	compressionNone payloadFormat = 0 // no compression
	compressionMade payloadFormat = 1 // compressed
)

func (pf payloadFormat) isCompressed() bool {
	return pf == compressionMade
}

type streamReader interface {
	ReadHeader(header []byte) error
	Read(n int) (mem.BufferSlice, error)
}

// parser reads complete gRPC messages from the underlying reader.
type parser struct {
	// r is the underlying reader.
	// See the comment on recvMsg for the permissible
	// error types.
	r streamReader

	// The header of a gRPC message. Find more detail at
	// https://github.com/grpc/grpc/blob/master/doc/PROTOCOL-HTTP2.md
	header [5]byte

	// bufferPool is the pool of shared receive buffers.
	bufferPool mem.BufferPool
}

// recvMsg reads a complete gRPC message from the stream.
//
// It returns the message and its payload (compression/encoding)
// format. The caller owns the returned msg memory.
//
// If there is an error, possible values are:
//   - io.EOF, when no messages remain
//   - io.ErrUnexpectedEOF
//   - of type transport.ConnectionError
//   - an error from the status package
//
// No other error values or types must be returned, which also means
// that the underlying streamReader must not return an incompatible
// error.
func (p *parser) recvMsg(maxReceiveMessageSize int) (payloadFormat, mem.BufferSlice, error) {
	err := p.r.ReadHeader(p.header[:])
	if err != nil {
		return 0, nil, err
	}

	pf := payloadFormat(p.header[0])
	length := binary.BigEndian.Uint32(p.header[1:])

	if length == 0 {
		return pf, nil, nil
	}
	if int64(length) > int64(maxInt) {
		return 0, nil, status.Errorf(codes.ResourceExhausted, "grpc: received message larger than max length allowed on current machine (%d vs. %d)", length, maxInt)
	}
	if int(length) > maxReceiveMessageSize {
		return 0, nil, status.Errorf(codes.ResourceExhausted, "grpc: received message larger than max (%d vs. %d)", length, maxReceiveMessageSize)
	}

	data, err := p.r.Read(int(length))
	if err != nil {
		if err == io.EOF {
			err = io.ErrUnexpectedEOF
		}
		return 0, nil, err
	}
	return pf, data, nil
}

// encode serializes msg and returns a buffer containing the message, or an
// error if it is too large to be transmitted by grpc.  If msg is nil, it
// generates an empty message.
func encode(c baseCodec, msg any) (mem.BufferSlice, error) {
	if msg == nil { // NOTE: typed nils will not be caught by this check
		return nil, nil
	}
	b, err := c.Marshal(msg)
	if err != nil {
		return nil, status.Errorf(codes.Internal, "grpc: error while marshaling: %v", err.Error())
	}
	if uint(b.Len()) > math.MaxUint32 {
		b.Free()
		return nil, status.Errorf(codes.ResourceExhausted, "grpc: message too large (%d bytes)", len(b))
	}
	return b, nil
}

// compress returns the input bytes compressed by compressor or cp.
// If both compressors are nil, or if the message has zero length, returns nil,
// indicating no compression was done.
//
// TODO(dfawley): eliminate cp parameter by wrapping Compressor in an encoding.Compressor.
func compress(in mem.BufferSlice, cp Compressor, compressor encoding.Compressor, pool mem.BufferPool) (mem.BufferSlice, payloadFormat, error) {
	if (compressor == nil && cp == nil) || in.Len() == 0 {
		return nil, compressionNone, nil
	}
<<<<<<< HEAD
	if len(in) == 0 {
		return nil, nil
	}
=======
	var out mem.BufferSlice
	w := mem.NewWriter(&out, pool)
>>>>>>> 45e5f78d
	wrapErr := func(err error) error {
		out.Free()
		return status.Errorf(codes.Internal, "grpc: error while compressing: %v", err.Error())
	}
	if compressor != nil {
		z, err := compressor.Compress(w)
		if err != nil {
			return nil, 0, wrapErr(err)
		}
		for _, b := range in {
			if _, err := z.Write(b.ReadOnlyData()); err != nil {
				return nil, 0, wrapErr(err)
			}
		}
		if err := z.Close(); err != nil {
			return nil, 0, wrapErr(err)
		}
	} else {
		// This is obviously really inefficient since it fully materializes the data, but
		// there is no way around this with the old Compressor API. At least it attempts
		// to return the buffer to the provider, in the hopes it can be reused (maybe
		// even by a subsequent call to this very function).
		buf := in.MaterializeToBuffer(pool)
		defer buf.Free()
		if err := cp.Do(w, buf.ReadOnlyData()); err != nil {
			return nil, 0, wrapErr(err)
		}
	}
	return out, compressionMade, nil
}

const (
	payloadLen = 1
	sizeLen    = 4
	headerLen  = payloadLen + sizeLen
)

// msgHeader returns a 5-byte header for the message being transmitted and the
// payload, which is compData if non-nil or data otherwise.
func msgHeader(data, compData mem.BufferSlice, pf payloadFormat) (hdr []byte, payload mem.BufferSlice) {
	hdr = make([]byte, headerLen)
	hdr[0] = byte(pf)

	var length uint32
	if pf.isCompressed() {
		length = uint32(compData.Len())
		payload = compData
	} else {
		length = uint32(data.Len())
		payload = data
	}

	// Write length of payload into buf
	binary.BigEndian.PutUint32(hdr[payloadLen:], length)
	return hdr, payload
}

func outPayload(client bool, msg any, dataLength, payloadLength int, t time.Time) *stats.OutPayload {
	return &stats.OutPayload{
		Client:           client,
		Payload:          msg,
		Length:           dataLength,
		WireLength:       payloadLength + headerLen,
		CompressedLength: payloadLength,
		SentTime:         t,
	}
}

func checkRecvPayload(pf payloadFormat, recvCompress string, haveCompressor bool, isServer bool) *status.Status {
	switch pf {
	case compressionNone:
	case compressionMade:
		if recvCompress == "" || recvCompress == encoding.Identity {
			return status.New(codes.Internal, "grpc: compressed flag set with identity or empty encoding")
		}
		if !haveCompressor {
			if isServer {
				return status.Newf(codes.Unimplemented, "grpc: Decompressor is not installed for grpc-encoding %q", recvCompress)
			}
			return status.Newf(codes.Internal, "grpc: Decompressor is not installed for grpc-encoding %q", recvCompress)
		}
	default:
		return status.Newf(codes.Internal, "grpc: received unexpected payload format %d", pf)
	}
	return nil
}

type payloadInfo struct {
	compressedLength  int // The compressed length got from wire.
	uncompressedBytes mem.BufferSlice
}

<<<<<<< HEAD
=======
func (p *payloadInfo) free() {
	if p != nil && p.uncompressedBytes != nil {
		p.uncompressedBytes.Free()
	}
}

>>>>>>> 45e5f78d
// recvAndDecompress reads a message from the stream, decompressing it if necessary.
//
// Cancelling the returned cancel function releases the buffer back to the pool. So the caller should cancel as soon as
// the buffer is no longer needed.
<<<<<<< HEAD
func recvAndDecompress(p *parser, s *transport.Stream, dc Decompressor, maxReceiveMessageSize int, payInfo *payloadInfo, compressor encoding.Compressor,
) (uncompressedBuf []byte, cancel func(), err error) {
	pf, compressedBuf, err := p.recvMsg(maxReceiveMessageSize)
	if err != nil {
		return nil, nil, err
	}

	if st := checkRecvPayload(pf, s.RecvCompress(), compressor != nil || dc != nil); st != nil {
		return nil, nil, st.Err()
=======
// TODO: Refactor this function to reduce the number of arguments.
// See: https://google.github.io/styleguide/go/best-practices.html#function-argument-lists
func recvAndDecompress(p *parser, s *transport.Stream, dc Decompressor, maxReceiveMessageSize int, payInfo *payloadInfo, compressor encoding.Compressor, isServer bool,
) (out mem.BufferSlice, err error) {
	pf, compressed, err := p.recvMsg(maxReceiveMessageSize)
	if err != nil {
		return nil, err
	}

	compressedLength := compressed.Len()

	if st := checkRecvPayload(pf, s.RecvCompress(), compressor != nil || dc != nil, isServer); st != nil {
		compressed.Free()
		return nil, st.Err()
>>>>>>> 45e5f78d
	}

	var size int
	if pf.isCompressed() {
		defer compressed.Free()

		// To match legacy behavior, if the decompressor is set by WithDecompressor or RPCDecompressor,
		// use this decompressor as the default.
		if dc != nil {
<<<<<<< HEAD
			uncompressedBuf, err = dc.Do(bytes.NewReader(compressedBuf))
			size = len(uncompressedBuf)
		} else {
			uncompressedBuf, size, err = decompress(compressor, compressedBuf, maxReceiveMessageSize)
=======
			var uncompressedBuf []byte
			uncompressedBuf, err = dc.Do(compressed.Reader())
			if err == nil {
				out = mem.BufferSlice{mem.NewBuffer(&uncompressedBuf, nil)}
			}
			size = len(uncompressedBuf)
		} else {
			out, size, err = decompress(compressor, compressed, maxReceiveMessageSize, p.bufferPool)
>>>>>>> 45e5f78d
		}
		if err != nil {
			return nil, nil, status.Errorf(codes.Internal, "grpc: failed to decompress the received message: %v", err)
		}
		if size > maxReceiveMessageSize {
			out.Free()
			// TODO: Revisit the error code. Currently keep it consistent with java
			// implementation.
			return nil, nil, status.Errorf(codes.ResourceExhausted, "grpc: received message after decompression larger than max (%d vs. %d)", size, maxReceiveMessageSize)
		}
	} else {
<<<<<<< HEAD
		uncompressedBuf = compressedBuf
	}

	if payInfo != nil {
		payInfo.compressedLength = len(compressedBuf)
		payInfo.uncompressedBytes = uncompressedBuf

		cancel = func() {}
	} else {
		cancel = func() {
			p.recvBufferPool.Put(&compressedBuf)
		}
	}

	return uncompressedBuf, cancel, nil
=======
		out = compressed
	}

	if payInfo != nil {
		payInfo.compressedLength = compressedLength
		out.Ref()
		payInfo.uncompressedBytes = out
	}

	return out, nil
>>>>>>> 45e5f78d
}

// Using compressor, decompress d, returning data and size.
// Optionally, if data will be over maxReceiveMessageSize, just return the size.
func decompress(compressor encoding.Compressor, d mem.BufferSlice, maxReceiveMessageSize int, pool mem.BufferPool) (mem.BufferSlice, int, error) {
	dcReader, err := compressor.Decompress(d.Reader())
	if err != nil {
		return nil, 0, err
	}
<<<<<<< HEAD
	if sizer, ok := compressor.(interface {
		DecompressedSize(compressedBytes []byte) int
	}); ok {
		if size := sizer.DecompressedSize(d); size >= 0 {
			if size > maxReceiveMessageSize {
				return nil, size, nil
			}
			// size is used as an estimate to size the buffer, but we
			// will read more data if available.
			// +MinRead so ReadFrom will not reallocate if size is correct.
			//
			// TODO: If we ensure that the buffer size is the same as the DecompressedSize,
			// we can also utilize the recv buffer pool here.
			buf := bytes.NewBuffer(make([]byte, 0, size+bytes.MinRead))
			bytesRead, err := buf.ReadFrom(io.LimitReader(dcReader, int64(maxReceiveMessageSize)+1))
			return buf.Bytes(), int(bytesRead), err
		}
=======

	// TODO: Can/should this still be preserved with the new BufferSlice API? Are
	//  there any actual benefits to allocating a single large buffer instead of
	//  multiple smaller ones?
	//if sizer, ok := compressor.(interface {
	//	DecompressedSize(compressedBytes []byte) int
	//}); ok {
	//	if size := sizer.DecompressedSize(d); size >= 0 {
	//		if size > maxReceiveMessageSize {
	//			return nil, size, nil
	//		}
	//		// size is used as an estimate to size the buffer, but we
	//		// will read more data if available.
	//		// +MinRead so ReadFrom will not reallocate if size is correct.
	//		//
	//		// TODO: If we ensure that the buffer size is the same as the DecompressedSize,
	//		// we can also utilize the recv buffer pool here.
	//		buf := bytes.NewBuffer(make([]byte, 0, size+bytes.MinRead))
	//		bytesRead, err := buf.ReadFrom(io.LimitReader(dcReader, int64(maxReceiveMessageSize)+1))
	//		return buf.Bytes(), int(bytesRead), err
	//	}
	//}

	var out mem.BufferSlice
	_, err = io.Copy(mem.NewWriter(&out, pool), io.LimitReader(dcReader, int64(maxReceiveMessageSize)+1))
	if err != nil {
		out.Free()
		return nil, 0, err
>>>>>>> 45e5f78d
	}
	return out, out.Len(), nil
}

// For the two compressor parameters, both should not be set, but if they are,
// dc takes precedence over compressor.
// TODO(dfawley): wrap the old compressor/decompressor using the new API?
<<<<<<< HEAD
func recv(p *parser, c baseCodec, s *transport.Stream, dc Decompressor, m any, maxReceiveMessageSize int, payInfo *payloadInfo, compressor encoding.Compressor) error {
	buf, cancel, err := recvAndDecompress(p, s, dc, maxReceiveMessageSize, payInfo, compressor)
	if err != nil {
		return err
	}
	defer cancel()

	if err := c.Unmarshal(buf, m); err != nil {
		return status.Errorf(codes.Internal, "grpc: failed to unmarshal the received message: %v", err)
	}
=======
func recv(p *parser, c baseCodec, s *transport.Stream, dc Decompressor, m any, maxReceiveMessageSize int, payInfo *payloadInfo, compressor encoding.Compressor, isServer bool) error {
	data, err := recvAndDecompress(p, s, dc, maxReceiveMessageSize, payInfo, compressor, isServer)
	if err != nil {
		return err
	}

	// If the codec wants its own reference to the data, it can get it. Otherwise, always
	// free the buffers.
	defer data.Free()

	if err := c.Unmarshal(data, m); err != nil {
		return status.Errorf(codes.Internal, "grpc: failed to unmarshal the received message: %v", err)
	}

>>>>>>> 45e5f78d
	return nil
}

// Information about RPC
type rpcInfo struct {
	failfast      bool
	preloaderInfo *compressorInfo
}

// Information about Preloader
// Responsible for storing codec, and compressors
// If stream (s) has  context s.Context which stores rpcInfo that has non nil
// pointers to codec, and compressors, then we can use preparedMsg for Async message prep
// and reuse marshalled bytes
type compressorInfo struct {
	codec baseCodec
	cp    Compressor
	comp  encoding.Compressor
}

type rpcInfoContextKey struct{}

func newContextWithRPCInfo(ctx context.Context, failfast bool, codec baseCodec, cp Compressor, comp encoding.Compressor) context.Context {
	return context.WithValue(ctx, rpcInfoContextKey{}, &rpcInfo{
		failfast: failfast,
		preloaderInfo: &compressorInfo{
			codec: codec,
			cp:    cp,
			comp:  comp,
		},
	})
}

func rpcInfoFromContext(ctx context.Context) (s *rpcInfo, ok bool) {
	s, ok = ctx.Value(rpcInfoContextKey{}).(*rpcInfo)
	return
}

// Code returns the error code for err if it was produced by the rpc system.
// Otherwise, it returns codes.Unknown.
//
// Deprecated: use status.Code instead.
func Code(err error) codes.Code {
	return status.Code(err)
}

// ErrorDesc returns the error description of err if it was produced by the rpc system.
// Otherwise, it returns err.Error() or empty string when err is nil.
//
// Deprecated: use status.Convert and Message method instead.
func ErrorDesc(err error) string {
	return status.Convert(err).Message()
}

// Errorf returns an error containing an error code and a description;
// Errorf returns nil if c is OK.
//
// Deprecated: use status.Errorf instead.
func Errorf(c codes.Code, format string, a ...any) error {
	return status.Errorf(c, format, a...)
}

var errContextCanceled = status.Error(codes.Canceled, context.Canceled.Error())
var errContextDeadline = status.Error(codes.DeadlineExceeded, context.DeadlineExceeded.Error())

// toRPCErr converts an error into an error from the status package.
func toRPCErr(err error) error {
	switch err {
	case nil, io.EOF:
		return err
	case context.DeadlineExceeded:
		return errContextDeadline
	case context.Canceled:
		return errContextCanceled
	case io.ErrUnexpectedEOF:
		return status.Error(codes.Internal, err.Error())
	}

	switch e := err.(type) {
	case transport.ConnectionError:
		return status.Error(codes.Unavailable, e.Desc)
	case *transport.NewStreamError:
		return toRPCErr(e.Err)
	}

	if _, ok := status.FromError(err); ok {
		return err
	}

	return status.Error(codes.Unknown, err.Error())
}

// setCallInfoCodec should only be called after CallOptions have been applied.
func setCallInfoCodec(c *callInfo) error {
	if c.codec != nil {
		// codec was already set by a CallOption; use it, but set the content
		// subtype if it is not set.
		if c.contentSubtype == "" {
			// c.codec is a baseCodec to hide the difference between grpc.Codec and
			// encoding.Codec (Name vs. String method name).  We only support
			// setting content subtype from encoding.Codec to avoid a behavior
			// change with the deprecated version.
			if ec, ok := c.codec.(encoding.CodecV2); ok {
				c.contentSubtype = strings.ToLower(ec.Name())
			}
		}
		return nil
	}

	if c.contentSubtype == "" {
		// No codec specified in CallOptions; use proto by default.
		c.codec = getCodec(proto.Name)
		return nil
	}

	// c.contentSubtype is already lowercased in CallContentSubtype
	c.codec = getCodec(c.contentSubtype)
	if c.codec == nil {
		return status.Errorf(codes.Internal, "no codec registered for content-subtype %s", c.contentSubtype)
	}
	return nil
}

// The SupportPackageIsVersion variables are referenced from generated protocol
// buffer files to ensure compatibility with the gRPC version used.  The latest
// support package version is 9.
//
// Older versions are kept for compatibility.
//
// These constants should not be referenced from any other code.
const (
	SupportPackageIsVersion3 = true
	SupportPackageIsVersion4 = true
	SupportPackageIsVersion5 = true
	SupportPackageIsVersion6 = true
	SupportPackageIsVersion7 = true
	SupportPackageIsVersion8 = true
<<<<<<< HEAD
=======
	SupportPackageIsVersion9 = true
>>>>>>> 45e5f78d
)

const grpcUA = "grpc-go/" + Version<|MERGE_RESOLUTION|>--- conflicted
+++ resolved
@@ -711,14 +711,8 @@
 	if (compressor == nil && cp == nil) || in.Len() == 0 {
 		return nil, compressionNone, nil
 	}
-<<<<<<< HEAD
-	if len(in) == 0 {
-		return nil, nil
-	}
-=======
 	var out mem.BufferSlice
 	w := mem.NewWriter(&out, pool)
->>>>>>> 45e5f78d
 	wrapErr := func(err error) error {
 		out.Free()
 		return status.Errorf(codes.Internal, "grpc: error while compressing: %v", err.Error())
@@ -811,30 +805,16 @@
 	uncompressedBytes mem.BufferSlice
 }
 
-<<<<<<< HEAD
-=======
 func (p *payloadInfo) free() {
 	if p != nil && p.uncompressedBytes != nil {
 		p.uncompressedBytes.Free()
 	}
 }
 
->>>>>>> 45e5f78d
 // recvAndDecompress reads a message from the stream, decompressing it if necessary.
 //
 // Cancelling the returned cancel function releases the buffer back to the pool. So the caller should cancel as soon as
 // the buffer is no longer needed.
-<<<<<<< HEAD
-func recvAndDecompress(p *parser, s *transport.Stream, dc Decompressor, maxReceiveMessageSize int, payInfo *payloadInfo, compressor encoding.Compressor,
-) (uncompressedBuf []byte, cancel func(), err error) {
-	pf, compressedBuf, err := p.recvMsg(maxReceiveMessageSize)
-	if err != nil {
-		return nil, nil, err
-	}
-
-	if st := checkRecvPayload(pf, s.RecvCompress(), compressor != nil || dc != nil); st != nil {
-		return nil, nil, st.Err()
-=======
 // TODO: Refactor this function to reduce the number of arguments.
 // See: https://google.github.io/styleguide/go/best-practices.html#function-argument-lists
 func recvAndDecompress(p *parser, s *transport.Stream, dc Decompressor, maxReceiveMessageSize int, payInfo *payloadInfo, compressor encoding.Compressor, isServer bool,
@@ -849,7 +829,6 @@
 	if st := checkRecvPayload(pf, s.RecvCompress(), compressor != nil || dc != nil, isServer); st != nil {
 		compressed.Free()
 		return nil, st.Err()
->>>>>>> 45e5f78d
 	}
 
 	var size int
@@ -859,12 +838,6 @@
 		// To match legacy behavior, if the decompressor is set by WithDecompressor or RPCDecompressor,
 		// use this decompressor as the default.
 		if dc != nil {
-<<<<<<< HEAD
-			uncompressedBuf, err = dc.Do(bytes.NewReader(compressedBuf))
-			size = len(uncompressedBuf)
-		} else {
-			uncompressedBuf, size, err = decompress(compressor, compressedBuf, maxReceiveMessageSize)
-=======
 			var uncompressedBuf []byte
 			uncompressedBuf, err = dc.Do(compressed.Reader())
 			if err == nil {
@@ -873,7 +846,6 @@
 			size = len(uncompressedBuf)
 		} else {
 			out, size, err = decompress(compressor, compressed, maxReceiveMessageSize, p.bufferPool)
->>>>>>> 45e5f78d
 		}
 		if err != nil {
 			return nil, nil, status.Errorf(codes.Internal, "grpc: failed to decompress the received message: %v", err)
@@ -885,7 +857,6 @@
 			return nil, nil, status.Errorf(codes.ResourceExhausted, "grpc: received message after decompression larger than max (%d vs. %d)", size, maxReceiveMessageSize)
 		}
 	} else {
-<<<<<<< HEAD
 		uncompressedBuf = compressedBuf
 	}
 
@@ -898,10 +869,7 @@
 		cancel = func() {
 			p.recvBufferPool.Put(&compressedBuf)
 		}
-	}
-
-	return uncompressedBuf, cancel, nil
-=======
+	} else {
 		out = compressed
 	}
 
@@ -912,7 +880,6 @@
 	}
 
 	return out, nil
->>>>>>> 45e5f78d
 }
 
 // Using compressor, decompress d, returning data and size.
@@ -922,25 +889,6 @@
 	if err != nil {
 		return nil, 0, err
 	}
-<<<<<<< HEAD
-	if sizer, ok := compressor.(interface {
-		DecompressedSize(compressedBytes []byte) int
-	}); ok {
-		if size := sizer.DecompressedSize(d); size >= 0 {
-			if size > maxReceiveMessageSize {
-				return nil, size, nil
-			}
-			// size is used as an estimate to size the buffer, but we
-			// will read more data if available.
-			// +MinRead so ReadFrom will not reallocate if size is correct.
-			//
-			// TODO: If we ensure that the buffer size is the same as the DecompressedSize,
-			// we can also utilize the recv buffer pool here.
-			buf := bytes.NewBuffer(make([]byte, 0, size+bytes.MinRead))
-			bytesRead, err := buf.ReadFrom(io.LimitReader(dcReader, int64(maxReceiveMessageSize)+1))
-			return buf.Bytes(), int(bytesRead), err
-		}
-=======
 
 	// TODO: Can/should this still be preserved with the new BufferSlice API? Are
 	//  there any actual benefits to allocating a single large buffer instead of
@@ -969,7 +917,6 @@
 	if err != nil {
 		out.Free()
 		return nil, 0, err
->>>>>>> 45e5f78d
 	}
 	return out, out.Len(), nil
 }
@@ -977,18 +924,6 @@
 // For the two compressor parameters, both should not be set, but if they are,
 // dc takes precedence over compressor.
 // TODO(dfawley): wrap the old compressor/decompressor using the new API?
-<<<<<<< HEAD
-func recv(p *parser, c baseCodec, s *transport.Stream, dc Decompressor, m any, maxReceiveMessageSize int, payInfo *payloadInfo, compressor encoding.Compressor) error {
-	buf, cancel, err := recvAndDecompress(p, s, dc, maxReceiveMessageSize, payInfo, compressor)
-	if err != nil {
-		return err
-	}
-	defer cancel()
-
-	if err := c.Unmarshal(buf, m); err != nil {
-		return status.Errorf(codes.Internal, "grpc: failed to unmarshal the received message: %v", err)
-	}
-=======
 func recv(p *parser, c baseCodec, s *transport.Stream, dc Decompressor, m any, maxReceiveMessageSize int, payInfo *payloadInfo, compressor encoding.Compressor, isServer bool) error {
 	data, err := recvAndDecompress(p, s, dc, maxReceiveMessageSize, payInfo, compressor, isServer)
 	if err != nil {
@@ -1003,7 +938,6 @@
 		return status.Errorf(codes.Internal, "grpc: failed to unmarshal the received message: %v", err)
 	}
 
->>>>>>> 45e5f78d
 	return nil
 }
 
@@ -1141,10 +1075,7 @@
 	SupportPackageIsVersion6 = true
 	SupportPackageIsVersion7 = true
 	SupportPackageIsVersion8 = true
-<<<<<<< HEAD
-=======
 	SupportPackageIsVersion9 = true
->>>>>>> 45e5f78d
 )
 
 const grpcUA = "grpc-go/" + Version