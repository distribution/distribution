--- conflicted
+++ resolved
@@ -19,8 +19,4 @@
 package grpc
 
 // Version is the current grpc version.
-<<<<<<< HEAD
-const Version = "1.63.2"
-=======
-const Version = "1.68.0"
->>>>>>> 45e5f78d
+const Version = "1.68.0"