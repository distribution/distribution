// Copyright 2022 Google LLC
//
// Licensed under the Apache License, Version 2.0 (the "License");
// you may not use this file except in compliance with the License.
// You may obtain a copy of the License at
//
//      http://www.apache.org/licenses/LICENSE-2.0
//
// Unless required by applicable law or agreed to in writing, software
// distributed under the License is distributed on an "AS IS" BASIS,
// WITHOUT WARRANTIES OR CONDITIONS OF ANY KIND, either express or implied.
// See the License for the specific language governing permissions and
// limitations under the License.

package storage

import (
	"context"
	"io"
	"time"

	"cloud.google.com/go/iam/apiv1/iampb"
	gax "github.com/googleapis/gax-go/v2"
	"google.golang.org/api/option"
)

// TODO(noahdietz): Move existing factory methods to this file.

// storageClient is an internal-only interface designed to separate the
// transport-specific logic of making Storage API calls from the logic of the
// client library.
//
// Implementation requirements beyond implementing the interface include:
// * factory method(s) must accept a `userProject string` param
// * `settings` must be retained per instance
// * `storageOption`s must be resolved in the order they are received
// * all API errors must be wrapped in the gax-go APIError type
// * any unimplemented interface methods must return a StorageUnimplementedErr
//
// TODO(noahdietz): This interface is currently not used in the production code
// paths
type storageClient interface {

	// Top-level methods.

	GetServiceAccount(ctx context.Context, project string, opts ...storageOption) (string, error)
	CreateBucket(ctx context.Context, project, bucket string, attrs *BucketAttrs, enableObjectRetention *bool, opts ...storageOption) (*BucketAttrs, error)
	ListBuckets(ctx context.Context, project string, opts ...storageOption) *BucketIterator
	Close() error

	// Bucket methods.

	DeleteBucket(ctx context.Context, bucket string, conds *BucketConditions, opts ...storageOption) error
	GetBucket(ctx context.Context, bucket string, conds *BucketConditions, opts ...storageOption) (*BucketAttrs, error)
	UpdateBucket(ctx context.Context, bucket string, uattrs *BucketAttrsToUpdate, conds *BucketConditions, opts ...storageOption) (*BucketAttrs, error)
	LockBucketRetentionPolicy(ctx context.Context, bucket string, conds *BucketConditions, opts ...storageOption) error
	ListObjects(ctx context.Context, bucket string, q *Query, opts ...storageOption) *ObjectIterator

	// Object metadata methods.

	DeleteObject(ctx context.Context, bucket, object string, gen int64, conds *Conditions, opts ...storageOption) error
<<<<<<< HEAD
	GetObject(ctx context.Context, bucket, object string, gen int64, encryptionKey []byte, conds *Conditions, opts ...storageOption) (*ObjectAttrs, error)
	UpdateObject(ctx context.Context, params *updateObjectParams, opts ...storageOption) (*ObjectAttrs, error)
=======
	GetObject(ctx context.Context, params *getObjectParams, opts ...storageOption) (*ObjectAttrs, error)
	UpdateObject(ctx context.Context, params *updateObjectParams, opts ...storageOption) (*ObjectAttrs, error)
	RestoreObject(ctx context.Context, params *restoreObjectParams, opts ...storageOption) (*ObjectAttrs, error)
>>>>>>> 45e5f78d

	// Default Object ACL methods.

	DeleteDefaultObjectACL(ctx context.Context, bucket string, entity ACLEntity, opts ...storageOption) error
	ListDefaultObjectACLs(ctx context.Context, bucket string, opts ...storageOption) ([]ACLRule, error)
	UpdateDefaultObjectACL(ctx context.Context, bucket string, entity ACLEntity, role ACLRole, opts ...storageOption) error

	// Bucket ACL methods.

	DeleteBucketACL(ctx context.Context, bucket string, entity ACLEntity, opts ...storageOption) error
	ListBucketACLs(ctx context.Context, bucket string, opts ...storageOption) ([]ACLRule, error)
	UpdateBucketACL(ctx context.Context, bucket string, entity ACLEntity, role ACLRole, opts ...storageOption) error

	// Object ACL methods.

	DeleteObjectACL(ctx context.Context, bucket, object string, entity ACLEntity, opts ...storageOption) error
	ListObjectACLs(ctx context.Context, bucket, object string, opts ...storageOption) ([]ACLRule, error)
	UpdateObjectACL(ctx context.Context, bucket, object string, entity ACLEntity, role ACLRole, opts ...storageOption) error

	// Media operations.

	ComposeObject(ctx context.Context, req *composeObjectRequest, opts ...storageOption) (*ObjectAttrs, error)
	RewriteObject(ctx context.Context, req *rewriteObjectRequest, opts ...storageOption) (*rewriteObjectResponse, error)

	NewRangeReader(ctx context.Context, params *newRangeReaderParams, opts ...storageOption) (*Reader, error)
	OpenWriter(params *openWriterParams, opts ...storageOption) (*io.PipeWriter, error)

	// IAM methods.

	GetIamPolicy(ctx context.Context, resource string, version int32, opts ...storageOption) (*iampb.Policy, error)
	SetIamPolicy(ctx context.Context, resource string, policy *iampb.Policy, opts ...storageOption) error
	TestIamPermissions(ctx context.Context, resource string, permissions []string, opts ...storageOption) ([]string, error)

	// HMAC Key methods.

	GetHMACKey(ctx context.Context, project, accessID string, opts ...storageOption) (*HMACKey, error)
	ListHMACKeys(ctx context.Context, project, serviceAccountEmail string, showDeletedKeys bool, opts ...storageOption) *HMACKeysIterator
	UpdateHMACKey(ctx context.Context, project, serviceAccountEmail, accessID string, attrs *HMACKeyAttrsToUpdate, opts ...storageOption) (*HMACKey, error)
	CreateHMACKey(ctx context.Context, project, serviceAccountEmail string, opts ...storageOption) (*HMACKey, error)
	DeleteHMACKey(ctx context.Context, project, accessID string, opts ...storageOption) error

	// Notification methods.
	ListNotifications(ctx context.Context, bucket string, opts ...storageOption) (map[string]*Notification, error)
	CreateNotification(ctx context.Context, bucket string, n *Notification, opts ...storageOption) (*Notification, error)
	DeleteNotification(ctx context.Context, bucket string, id string, opts ...storageOption) error
}

// settings contains transport-agnostic configuration for API calls made via
// the storageClient inteface. All implementations must utilize settings
// and respect those that are applicable.
type settings struct {
	// retry is the complete retry configuration to use when evaluating if an
	// API call should be retried.
	retry *retryConfig

	// gax is a set of gax.CallOption to be conveyed to gax.Invoke.
	// Note: Not all storageClient interfaces will must use gax.Invoke.
	gax []gax.CallOption

	// idempotent indicates if the call is idempotent or not when considering
	// if the call should be retried or not.
	idempotent bool

	// clientOption is a set of option.ClientOption to be used during client
	// transport initialization. See https://pkg.go.dev/google.golang.org/api/option
	// for a list of supported options.
	clientOption []option.ClientOption

	// userProject is the user project that should be billed for the request.
	userProject string

	metricsContext *metricsContext
}

func initSettings(opts ...storageOption) *settings {
	s := &settings{}
	resolveOptions(s, opts...)
	return s
}

func resolveOptions(s *settings, opts ...storageOption) {
	for _, o := range opts {
		o.Apply(s)
	}
}

// callSettings is a helper for resolving storage options against the settings
// in the context of an individual call. This is to ensure that client-level
// default settings are not mutated by two different calls getting options.
//
// Example: s := callSettings(c.settings, opts...)
func callSettings(defaults *settings, opts ...storageOption) *settings {
	if defaults == nil {
		return nil
	}
	// This does not make a deep copy of the pointer/slice fields, but all
	// options replace the settings fields rather than modify their values in
	// place.
	cs := *defaults
	resolveOptions(&cs, opts...)
	return &cs
}

// makeStorageOpts is a helper for generating a set of storageOption based on
// idempotency, retryConfig, and userProject. All top-level client operations
// will generally have to pass these options through the interface.
func makeStorageOpts(isIdempotent bool, retry *retryConfig, userProject string) []storageOption {
	opts := []storageOption{idempotent(isIdempotent)}
	if retry != nil {
		opts = append(opts, withRetryConfig(retry))
	}
	if userProject != "" {
		opts = append(opts, withUserProject(userProject))
	}
	return opts
}

// storageOption is the transport-agnostic call option for the storageClient
// interface.
type storageOption interface {
	Apply(s *settings)
}

func withRetryConfig(rc *retryConfig) storageOption {
	return &retryOption{rc}
}

type retryOption struct {
	rc *retryConfig
}

func (o *retryOption) Apply(s *settings) { s.retry = o.rc }

func idempotent(i bool) storageOption {
	return &idempotentOption{i}
}

type idempotentOption struct {
	idempotency bool
}

func (o *idempotentOption) Apply(s *settings) { s.idempotent = o.idempotency }

func withClientOptions(opts ...option.ClientOption) storageOption {
	return &clientOption{opts: opts}
}

type clientOption struct {
	opts []option.ClientOption
}

func (o *clientOption) Apply(s *settings) { s.clientOption = o.opts }

func withUserProject(project string) storageOption {
	return &userProjectOption{project}
}

type userProjectOption struct {
	project string
}

func (o *userProjectOption) Apply(s *settings) { s.userProject = o.project }

type openWriterParams struct {
	// Writer configuration

	// ctx is the context used by the writer routine to make all network calls
	// and to manage the writer routine - see `Writer.ctx`.
	// Required.
	ctx context.Context
	// chunkSize - see `Writer.ChunkSize`.
	// Optional.
	chunkSize int
	// chunkRetryDeadline - see `Writer.ChunkRetryDeadline`.
	// Optional.
	chunkRetryDeadline time.Duration

	// Object/request properties

	// bucket - see `Writer.o.bucket`.
	// Required.
	bucket string
	// attrs - see `Writer.ObjectAttrs`.
	// Required.
	attrs *ObjectAttrs
	// forceEmptyContentType - Disables auto-detect of Content-Type
	// Optional.
	forceEmptyContentType bool
	// conds - see `Writer.o.conds`.
	// Optional.
	conds *Conditions
	// encryptionKey - see `Writer.o.encryptionKey`
	// Optional.
	encryptionKey []byte
	// sendCRC32C - see `Writer.SendCRC32C`.
	// Optional.
	sendCRC32C bool

	// Writer callbacks

	// donec - see `Writer.donec`.
	// Required.
	donec chan struct{}
	// setError callback for reporting errors - see `Writer.error`.
	// Required.
	setError func(error)
	// progress callback for reporting upload progress - see `Writer.progress`.
	// Required.
	progress func(int64)
	// setObj callback for reporting the resulting object - see `Writer.obj`.
	// Required.
	setObj func(*ObjectAttrs)
}

type newRangeReaderParams struct {
	bucket         string
	conds          *Conditions
	encryptionKey  []byte
	gen            int64
	length         int64
	object         string
	offset         int64
	readCompressed bool // Use accept-encoding: gzip. Only works for HTTP currently.
}

<<<<<<< HEAD
=======
type getObjectParams struct {
	bucket, object string
	gen            int64
	encryptionKey  []byte
	conds          *Conditions
	softDeleted    bool
}

>>>>>>> 45e5f78d
type updateObjectParams struct {
	bucket, object    string
	uattrs            *ObjectAttrsToUpdate
	gen               int64
	encryptionKey     []byte
	conds             *Conditions
	overrideRetention *bool
}

<<<<<<< HEAD
=======
type restoreObjectParams struct {
	bucket, object string
	gen            int64
	encryptionKey  []byte
	conds          *Conditions
	copySourceACL  bool
}

>>>>>>> 45e5f78d
type composeObjectRequest struct {
	dstBucket     string
	dstObject     destinationObject
	srcs          []sourceObject
	predefinedACL string
	sendCRC32C    bool
}

type sourceObject struct {
	name          string
	bucket        string
	gen           int64
	conds         *Conditions
	encryptionKey []byte
}

type destinationObject struct {
	name          string
	bucket        string
	conds         *Conditions
	attrs         *ObjectAttrs // attrs to set on the destination object.
	encryptionKey []byte
	keyName       string
}

type rewriteObjectRequest struct {
	srcObject                sourceObject
	dstObject                destinationObject
	predefinedACL            string
	token                    string
	maxBytesRewrittenPerCall int64
}

type rewriteObjectResponse struct {
	resource *ObjectAttrs
	done     bool
	written  int64
	size     int64
	token    string
}<|MERGE_RESOLUTION|>--- conflicted
+++ resolved
@@ -59,14 +59,9 @@
 	// Object metadata methods.
 
 	DeleteObject(ctx context.Context, bucket, object string, gen int64, conds *Conditions, opts ...storageOption) error
-<<<<<<< HEAD
-	GetObject(ctx context.Context, bucket, object string, gen int64, encryptionKey []byte, conds *Conditions, opts ...storageOption) (*ObjectAttrs, error)
-	UpdateObject(ctx context.Context, params *updateObjectParams, opts ...storageOption) (*ObjectAttrs, error)
-=======
 	GetObject(ctx context.Context, params *getObjectParams, opts ...storageOption) (*ObjectAttrs, error)
 	UpdateObject(ctx context.Context, params *updateObjectParams, opts ...storageOption) (*ObjectAttrs, error)
 	RestoreObject(ctx context.Context, params *restoreObjectParams, opts ...storageOption) (*ObjectAttrs, error)
->>>>>>> 45e5f78d
 
 	// Default Object ACL methods.
 
@@ -292,8 +287,6 @@
 	readCompressed bool // Use accept-encoding: gzip. Only works for HTTP currently.
 }
 
-<<<<<<< HEAD
-=======
 type getObjectParams struct {
 	bucket, object string
 	gen            int64
@@ -302,7 +295,6 @@
 	softDeleted    bool
 }
 
->>>>>>> 45e5f78d
 type updateObjectParams struct {
 	bucket, object    string
 	uattrs            *ObjectAttrsToUpdate
@@ -312,8 +304,6 @@
 	overrideRetention *bool
 }
 
-<<<<<<< HEAD
-=======
 type restoreObjectParams struct {
 	bucket, object string
 	gen            int64
@@ -322,7 +312,6 @@
 	copySourceACL  bool
 }
 
->>>>>>> 45e5f78d
 type composeObjectRequest struct {
 	dstBucket     string
 	dstObject     destinationObject
