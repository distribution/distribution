--- conflicted
+++ resolved
@@ -33,24 +33,12 @@
 )
 
 const (
-<<<<<<< HEAD
-=======
 	// Deprecated: The default experimental tracing support for OpenCensus is
 	// now deprecated in the Google Cloud client libraries for Go.
->>>>>>> 45e5f78d
 	// TelemetryPlatformTracingOpenCensus is the value to which the environment
 	// variable GOOGLE_API_GO_EXPERIMENTAL_TELEMETRY_PLATFORM_TRACING should be
 	// set to enable OpenCensus tracing.
 	TelemetryPlatformTracingOpenCensus = "opencensus"
-<<<<<<< HEAD
-	// TelemetryPlatformTracingOpenCensus is the value to which the environment
-	// variable GOOGLE_API_GO_EXPERIMENTAL_TELEMETRY_PLATFORM_TRACING should be
-	// set to enable OpenTelemetry tracing.
-	TelemetryPlatformTracingOpenTelemetry = "opentelemetry"
-	// TelemetryPlatformTracingOpenCensus is the name of the environment
-	// variable that can be set to change the default tracing from OpenCensus
-	// to OpenTelemetry.
-=======
 	// TelemetryPlatformTracingOpenTelemetry is the value to which the environment
 	// variable GOOGLE_API_GO_EXPERIMENTAL_TELEMETRY_PLATFORM_TRACING should be
 	// set to enable OpenTelemetry tracing.
@@ -61,7 +49,6 @@
 	//
 	// The default experimental tracing support for OpenCensus is now deprecated
 	// in the Google Cloud client libraries for Go.
->>>>>>> 45e5f78d
 	TelemetryPlatformTracingVar = "GOOGLE_API_GO_EXPERIMENTAL_TELEMETRY_PLATFORM_TRACING"
 	// OpenTelemetryTracerName is the name given to the OpenTelemetry Tracer
 	// when it is obtained from the OpenTelemetry TracerProvider.
@@ -69,39 +56,6 @@
 )
 
 var (
-<<<<<<< HEAD
-	// openTelemetryTracingEnabledMu guards access to openTelemetryTracingEnabled field
-	openTelemetryTracingEnabledMu = sync.RWMutex{}
-	// openTelemetryTracingEnabled is true if the environment variable
-	// GOOGLE_API_GO_EXPERIMENTAL_TELEMETRY_PLATFORM_TRACING is set to the
-	// case-insensitive value "opentelemetry".
-	openTelemetryTracingEnabled bool = strings.EqualFold(strings.TrimSpace(
-		os.Getenv(TelemetryPlatformTracingVar)), TelemetryPlatformTracingOpenTelemetry)
-)
-
-// SetOpenTelemetryTracingEnabledField programmatically sets the value provided by GOOGLE_API_GO_EXPERIMENTAL_TELEMETRY_PLATFORM_TRACING for the purpose of unit testing.
-// Do not invoke it directly. Intended for use only in unit tests. Restore original value after each test.
-func SetOpenTelemetryTracingEnabledField(enabled bool) {
-	openTelemetryTracingEnabledMu.Lock()
-	defer openTelemetryTracingEnabledMu.Unlock()
-	openTelemetryTracingEnabled = enabled
-}
-
-// IsOpenCensusTracingEnabled returns true if the environment variable
-// GOOGLE_API_GO_EXPERIMENTAL_TELEMETRY_PLATFORM_TRACING is NOT set to the
-// case-insensitive value "opentelemetry".
-func IsOpenCensusTracingEnabled() bool {
-	return !IsOpenTelemetryTracingEnabled()
-}
-
-// IsOpenTelemetryTracingEnabled returns true if the environment variable
-// GOOGLE_API_GO_EXPERIMENTAL_TELEMETRY_PLATFORM_TRACING is set to the
-// case-insensitive value "opentelemetry".
-func IsOpenTelemetryTracingEnabled() bool {
-	openTelemetryTracingEnabledMu.RLock()
-	defer openTelemetryTracingEnabledMu.RUnlock()
-	return openTelemetryTracingEnabled
-=======
 	// openCensusTracingEnabledMu guards access to openCensusTracingEnabled field
 	openCensusTracingEnabledMu = sync.RWMutex{}
 	// openCensusTracingEnabled is true if the environment variable
@@ -141,19 +95,12 @@
 // case-insensitive value "opencensus".
 func IsOpenTelemetryTracingEnabled() bool {
 	return !IsOpenCensusTracingEnabled()
->>>>>>> 45e5f78d
 }
 
 // StartSpan adds a span to the trace with the given name. If IsOpenCensusTracingEnabled
 // returns true, the span will be an OpenCensus span. If IsOpenTelemetryTracingEnabled
 // returns true, the span will be an OpenTelemetry span. Set the environment variable
 // GOOGLE_API_GO_EXPERIMENTAL_TELEMETRY_PLATFORM_TRACING to the case-insensitive
-<<<<<<< HEAD
-// value "opentelemetry" before loading the package to use OpenTelemetry tracing.
-// The default will remain OpenCensus until May 29, 2024, at which time the default will
-// switch to "opentelemetry" and explicitly setting the environment variable to
-// "opencensus" will be required to continue using OpenCensus tracing.
-=======
 // value "opencensus" before loading the package to use OpenCensus tracing.
 // The default was OpenCensus until May 29, 2024, at which time the default was
 // changed to "opencensus". Explicitly setting the environment variable to
@@ -161,7 +108,6 @@
 //
 // The default experimental tracing support for OpenCensus is now deprecated in
 // the Google Cloud client libraries for Go.
->>>>>>> 45e5f78d
 func StartSpan(ctx context.Context, name string) context.Context {
 	if IsOpenTelemetryTracingEnabled() {
 		ctx, _ = otel.GetTracerProvider().Tracer(OpenTelemetryTracerName).Start(ctx, name)
@@ -175,12 +121,6 @@
 // returns true, the span will be an OpenCensus span. If IsOpenTelemetryTracingEnabled
 // returns true, the span will be an OpenTelemetry span. Set the environment variable
 // GOOGLE_API_GO_EXPERIMENTAL_TELEMETRY_PLATFORM_TRACING to the case-insensitive
-<<<<<<< HEAD
-// value "opentelemetry" before loading the package to use OpenTelemetry tracing.
-// The default will remain OpenCensus until May 29, 2024, at which time the default will
-// switch to "opentelemetry" and explicitly setting the environment variable to
-// "opencensus" will be required to continue using OpenCensus tracing.
-=======
 // value "opencensus" before loading the package to use OpenCensus tracing.
 // The default was OpenCensus until May 29, 2024, at which time the default was
 // changed to "opencensus". Explicitly setting the environment variable to
@@ -188,7 +128,6 @@
 //
 // The default experimental tracing support for OpenCensus is now deprecated in
 // the Google Cloud client libraries for Go.
->>>>>>> 45e5f78d
 func EndSpan(ctx context.Context, err error) {
 	if IsOpenTelemetryTracingEnabled() {
 		span := ottrace.SpanFromContext(ctx)
@@ -271,12 +210,6 @@
 // OpenCensus span. If IsOpenTelemetryTracingEnabled returns true, the expected
 // span must be an OpenTelemetry span. Set the environment variable
 // GOOGLE_API_GO_EXPERIMENTAL_TELEMETRY_PLATFORM_TRACING to the case-insensitive
-<<<<<<< HEAD
-// value "opentelemetry" before loading the package to use OpenTelemetry tracing.
-// The default will remain OpenCensus until May 29, 2024, at which time the default will
-// switch to "opentelemetry" and explicitly setting the environment variable to
-// "opencensus" will be required to continue using OpenCensus tracing.
-=======
 // value "opencensus" before loading the package to use OpenCensus tracing.
 // The default was OpenCensus until May 29, 2024, at which time the default was
 // changed to "opencensus". Explicitly setting the environment variable to
@@ -284,7 +217,6 @@
 //
 // The default experimental tracing support for OpenCensus is now deprecated in
 // the Google Cloud client libraries for Go.
->>>>>>> 45e5f78d
 func TracePrintf(ctx context.Context, attrMap map[string]interface{}, format string, args ...interface{}) {
 	if IsOpenTelemetryTracingEnabled() {
 		attrs := otAttrs(attrMap)
