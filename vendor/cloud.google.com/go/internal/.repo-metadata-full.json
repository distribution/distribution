--- conflicted
+++ resolved
@@ -716,11 +716,7 @@
     "language": "go",
     "client_library_type": "generated",
     "client_documentation": "https://cloud.google.com/go/docs/reference/cloud.google.com/go/cloudcontrolspartner/latest/apiv1",
-<<<<<<< HEAD
-    "release_level": "preview",
-=======
-    "release_level": "stable",
->>>>>>> 45e5f78d
+    "release_level": "stable",
     "library_type": "GAPIC_AUTO"
   },
   "cloud.google.com/go/cloudcontrolspartner/apiv1beta": {
@@ -760,11 +756,7 @@
     "language": "go",
     "client_library_type": "generated",
     "client_documentation": "https://cloud.google.com/go/docs/reference/cloud.google.com/go/cloudquotas/latest/apiv1",
-<<<<<<< HEAD
-    "release_level": "preview",
-=======
-    "release_level": "stable",
->>>>>>> 45e5f78d
+    "release_level": "stable",
     "library_type": "GAPIC_AUTO"
   },
   "cloud.google.com/go/cloudtasks/apiv2": {
@@ -854,11 +846,7 @@
     "language": "go",
     "client_library_type": "generated",
     "client_documentation": "https://cloud.google.com/go/docs/reference/cloud.google.com/go/config/latest/apiv1",
-<<<<<<< HEAD
-    "release_level": "preview",
-=======
-    "release_level": "stable",
->>>>>>> 45e5f78d
+    "release_level": "stable",
     "library_type": "GAPIC_AUTO"
   },
   "cloud.google.com/go/contactcenterinsights/apiv1": {
@@ -1198,11 +1186,7 @@
     "language": "go",
     "client_library_type": "generated",
     "client_documentation": "https://cloud.google.com/go/docs/reference/cloud.google.com/go/edgenetwork/latest/apiv1",
-<<<<<<< HEAD
-    "release_level": "preview",
-=======
-    "release_level": "stable",
->>>>>>> 45e5f78d
+    "release_level": "stable",
     "library_type": "GAPIC_AUTO"
   },
   "cloud.google.com/go/errorreporting": {
@@ -1589,7 +1573,6 @@
     "api_shortname": "fleetengine",
     "distribution_name": "cloud.google.com/go/maps/fleetengine/apiv1",
     "description": "Local Rides and Deliveries API",
-<<<<<<< HEAD
     "language": "go",
     "client_library_type": "generated",
     "client_documentation": "https://cloud.google.com/go/docs/reference/cloud.google.com/go/maps/latest/fleetengine/apiv1",
@@ -1606,28 +1589,6 @@
     "release_level": "stable",
     "library_type": "GAPIC_AUTO"
   },
-  "cloud.google.com/go/maps/mapsplatformdatasets/apiv1alpha": {
-    "api_shortname": "mapsplatformdatasets",
-    "distribution_name": "cloud.google.com/go/maps/mapsplatformdatasets/apiv1alpha",
-    "description": "Maps Platform Datasets API",
-=======
->>>>>>> 45e5f78d
-    "language": "go",
-    "client_library_type": "generated",
-    "client_documentation": "https://cloud.google.com/go/docs/reference/cloud.google.com/go/maps/latest/fleetengine/apiv1",
-    "release_level": "stable",
-    "library_type": "GAPIC_AUTO"
-  },
-  "cloud.google.com/go/maps/fleetengine/delivery/apiv1": {
-    "api_shortname": "fleetengine",
-    "distribution_name": "cloud.google.com/go/maps/fleetengine/delivery/apiv1",
-    "description": "Last Mile Fleet Solution Delivery API",
-    "language": "go",
-    "client_library_type": "generated",
-    "client_documentation": "https://cloud.google.com/go/docs/reference/cloud.google.com/go/maps/latest/fleetengine/delivery/apiv1",
-    "release_level": "stable",
-    "library_type": "GAPIC_AUTO"
-  },
   "cloud.google.com/go/maps/places/apiv1": {
     "api_shortname": "places",
     "distribution_name": "cloud.google.com/go/maps/places/apiv1",
@@ -2165,11 +2126,7 @@
     "language": "go",
     "client_library_type": "generated",
     "client_documentation": "https://cloud.google.com/go/docs/reference/cloud.google.com/go/redis/latest/cluster/apiv1",
-<<<<<<< HEAD
-    "release_level": "preview",
-=======
-    "release_level": "stable",
->>>>>>> 45e5f78d
+    "release_level": "stable",
     "library_type": "GAPIC_AUTO"
   },
   "cloud.google.com/go/resourcemanager/apiv2": {
@@ -2299,11 +2256,7 @@
     "language": "go",
     "client_library_type": "generated",
     "client_documentation": "https://cloud.google.com/go/docs/reference/cloud.google.com/go/securesourcemanager/latest/apiv1",
-<<<<<<< HEAD
-    "release_level": "preview",
-=======
-    "release_level": "stable",
->>>>>>> 45e5f78d
+    "release_level": "stable",
     "library_type": "GAPIC_AUTO"
   },
   "cloud.google.com/go/security/privateca/apiv1": {
@@ -2393,11 +2346,7 @@
     "language": "go",
     "client_library_type": "generated",
     "client_documentation": "https://cloud.google.com/go/docs/reference/cloud.google.com/go/securitycentermanagement/latest/apiv1",
-<<<<<<< HEAD
-    "release_level": "preview",
-=======
-    "release_level": "stable",
->>>>>>> 45e5f78d
+    "release_level": "stable",
     "library_type": "GAPIC_AUTO"
   },
   "cloud.google.com/go/securityposture/apiv1": {
@@ -2447,11 +2396,7 @@
     "language": "go",
     "client_library_type": "generated",
     "client_documentation": "https://cloud.google.com/go/docs/reference/cloud.google.com/go/servicehealth/latest/apiv1",
-<<<<<<< HEAD
-    "release_level": "preview",
-=======
-    "release_level": "stable",
->>>>>>> 45e5f78d
+    "release_level": "stable",
     "library_type": "GAPIC_AUTO"
   },
   "cloud.google.com/go/servicemanagement/apiv1": {
@@ -2494,8 +2439,6 @@
     "release_level": "preview",
     "library_type": "GAPIC_AUTO"
   },
-<<<<<<< HEAD
-=======
   "cloud.google.com/go/shopping/merchant/accounts/apiv1beta": {
     "api_shortname": "merchantapi",
     "distribution_name": "cloud.google.com/go/shopping/merchant/accounts/apiv1beta",
@@ -2526,7 +2469,6 @@
     "release_level": "preview",
     "library_type": "GAPIC_AUTO"
   },
->>>>>>> 45e5f78d
   "cloud.google.com/go/shopping/merchant/inventories/apiv1beta": {
     "api_shortname": "merchantapi",
     "distribution_name": "cloud.google.com/go/shopping/merchant/inventories/apiv1beta",
@@ -2537,8 +2479,6 @@
     "release_level": "preview",
     "library_type": "GAPIC_AUTO"
   },
-<<<<<<< HEAD
-=======
   "cloud.google.com/go/shopping/merchant/lfp/apiv1beta": {
     "api_shortname": "merchantapi",
     "distribution_name": "cloud.google.com/go/shopping/merchant/lfp/apiv1beta",
@@ -2599,7 +2539,6 @@
     "release_level": "preview",
     "library_type": "GAPIC_AUTO"
   },
->>>>>>> 45e5f78d
   "cloud.google.com/go/spanner": {
     "api_shortname": "spanner",
     "distribution_name": "cloud.google.com/go/spanner",
@@ -2693,19 +2632,11 @@
   "cloud.google.com/go/storage/control/apiv2": {
     "api_shortname": "storage",
     "distribution_name": "cloud.google.com/go/storage/control/apiv2",
-<<<<<<< HEAD
-    "description": "Cloud Storage API",
+    "description": "Storage Control API",
     "language": "go",
     "client_library_type": "generated",
     "client_documentation": "https://cloud.google.com/go/docs/reference/cloud.google.com/go/storage/latest/control/apiv2",
-    "release_level": "preview",
-=======
-    "description": "Storage Control API",
-    "language": "go",
-    "client_library_type": "generated",
-    "client_documentation": "https://cloud.google.com/go/docs/reference/cloud.google.com/go/storage/latest/control/apiv2",
-    "release_level": "stable",
->>>>>>> 45e5f78d
+    "release_level": "stable",
     "library_type": "GAPIC_AUTO"
   },
   "cloud.google.com/go/storage/internal/apiv2": {
@@ -2785,11 +2716,7 @@
     "language": "go",
     "client_library_type": "generated",
     "client_documentation": "https://cloud.google.com/go/docs/reference/cloud.google.com/go/telcoautomation/latest/apiv1",
-<<<<<<< HEAD
-    "release_level": "preview",
-=======
-    "release_level": "stable",
->>>>>>> 45e5f78d
+    "release_level": "stable",
     "library_type": "GAPIC_AUTO"
   },
   "cloud.google.com/go/texttospeech/apiv1": {
